[package]
name = "helix-container"
version = "0.1.0"
edition = "2024"

[dependencies]
helix-db = { path = "../helix-db" }
<<<<<<< HEAD
helix-macros = "0.1.2"
=======
helix-macros = { path = "../helix-macros" }
>>>>>>> 2312f11a

inventory = "0.3.16"
rand = "0.9.1"
dirs = "5.0.1"
chrono = { version = "0.4.41", features = ["serde"] }
serde = { version = "1.0.219", features = ["derive"] }
sonic-rs = "0.5.0"
tokio = { version = "1.44.2", features = ["full"] }
serde_json = "1.0.140"
uuid = { version = "1.12.1", features = ["std", "v4", "v6", "fast-rng"] }
heed3 = "0.22.0"
async-trait = "0.1"

[profile.release]
strip = "debuginfo"
lto = true
opt-level = 3
codegen-units = 1
panic = "abort"

[features]
dev = ["helix-db/dev"]
default = ["helix-db/default"]<|MERGE_RESOLUTION|>--- conflicted
+++ resolved
@@ -5,11 +5,7 @@
 
 [dependencies]
 helix-db = { path = "../helix-db" }
-<<<<<<< HEAD
-helix-macros = "0.1.2"
-=======
 helix-macros = { path = "../helix-macros" }
->>>>>>> 2312f11a
 
 inventory = "0.3.16"
 rand = "0.9.1"
