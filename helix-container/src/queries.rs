<<<<<<< HEAD


use heed3::RoTxn;
use get_routes::handler;
use helixdb::{field_remapping, identifier_remapping, traversal_remapping, exclude_field, value_remapping};
use helixdb::helix_engine::vector_core::vector::HVector;
use helixdb::{
    helix_engine::graph_core::ops::{
        g::G,
        in_::{in_::InAdapter, in_e::InEdgesAdapter, to_n::ToNAdapter, to_v::ToVAdapter},
        out::{from_n::FromNAdapter, from_v::FromVAdapter, out::OutAdapter, out_e::OutEdgesAdapter},
        source::{
            add_e::{AddEAdapter, EdgeType},
            add_n::AddNAdapter,
            e_from_id::EFromIdAdapter,
            e_from_type::EFromTypeAdapter,
            n_from_id::NFromIdAdapter,
            n_from_type::NFromTypeAdapter,
            n_from_index::NFromIndexAdapter,
        },
        tr_val::{Traversable, TraversalVal},
        util::{
            dedup::DedupAdapter, filter_mut::FilterMut,
            filter_ref::FilterRefAdapter, range::RangeAdapter, update::UpdateAdapter,
            map::MapAdapter, paths::ShortestPathAdapter, props::PropsAdapter, drop::Drop,
        },
        vectors::{insert::InsertVAdapter, search::SearchVAdapter, brute_force_search::BruteForceSearchVAdapter},
        bm25::search_bm25::SearchBM25Adapter,

    },
    helix_engine::types::GraphError,
    helix_gateway::router::router::HandlerInput,
    node_matches, props,
    protocol::count::Count,
    protocol::remapping::{RemappingMap, ResponseRemapping},
    protocol::response::Response,
    protocol::{
        filterable::Filterable, remapping::Remapping, return_values::ReturnValue, value::Value, id::ID,
    },
};
use sonic_rs::{Deserialize, Serialize};
use std::collections::{HashMap, HashSet};
use std::sync::Arc;
use std::time::Instant;
use std::cell::RefCell;
use chrono::{DateTime, Utc};

pub struct Entity {
    pub entity_name: String,
}

pub struct Relationship {
    pub from: Entity,
    pub to: Entity,
    pub edge_name: String,
}

pub struct Embedding {
    pub vector_name: String,
    pub vec: Vec<f64>,
}

#[derive(Serialize, Deserialize)]
pub struct insert_relationshipInput {

    pub from_entity_label: String,
    pub to_entity_label: String,
    pub edge_name_in: String
}
#[handler]
pub fn insert_relationship (input: &HandlerInput, response: &mut Response) -> Result<(), GraphError> {
    let data: insert_relationshipInput = match sonic_rs::from_slice(&input.request.body) {
        Ok(data) => data,
        Err(err) => return Err(GraphError::from(err)),
    };

    let mut remapping_vals = RemappingMap::new();
    let db = Arc::clone(&input.graph.storage);
    let mut txn = db.graph_env.write_txn().unwrap();
    let from_entity = G::new(Arc::clone(&db), &txn)
        .n_from_index("entity_name", &data.from_entity_label).collect_to::<Vec<_>>();
    let to_entity = G::new(Arc::clone(&db), &txn)
        .n_from_index("entity_name", &data.to_entity_label).collect_to::<Vec<_>>();
    let e = G::new_mut(Arc::clone(&db), &mut txn)
        .add_e("Relationship", Some(props! { "edge_name" => data.edge_name_in.clone() }), from_entity.id(), to_entity.id(), true, EdgeType::Node).collect_to::<Vec<_>>();
    let mut return_vals: HashMap<String, ReturnValue> = HashMap::new();
    return_vals.insert("e".to_string(), ReturnValue::from_traversal_value_array_with_mixin(e.clone(), remapping_vals.borrow_mut()));

    txn.commit().unwrap();
    response.body = sonic_rs::to_vec(&return_vals).unwrap();
    Ok(())
}

#[derive(Serialize, Deserialize)]
pub struct insert_entityInput {

    pub entity_name_in: String
}
#[handler]
pub fn insert_entity (input: &HandlerInput, response: &mut Response) -> Result<(), GraphError> {
    let data: insert_entityInput = match sonic_rs::from_slice(&input.request.body) {
        Ok(data) => data,
        Err(err) => return Err(GraphError::from(err)),
    };

    let mut remapping_vals = RemappingMap::new();
    let db = Arc::clone(&input.graph.storage);
    let mut txn = db.graph_env.write_txn().unwrap();
    let node = G::new_mut(Arc::clone(&db), &mut txn)
        .add_n("Entity", Some(props! { "entity_name" => data.entity_name_in.clone() }), Some(&["entity_name"])).collect_to::<Vec<_>>();
    let node = G::new(Arc::clone(&db), &txn)
        .n_from_index("entity_name", &data.entity_name_in).collect_to::<Vec<_>>();
    let mut return_vals: HashMap<String, ReturnValue> = HashMap::new();
    return_vals.insert("node".to_string(), ReturnValue::from_traversal_value_array_with_mixin(node.clone(), remapping_vals.borrow_mut()));

    txn.commit().unwrap();
    response.body = sonic_rs::to_vec(&return_vals).unwrap();
    Ok(())
}

#[derive(Serialize, Deserialize)]
pub struct get_entityInput {

    pub entity_name_in: String
}
#[handler]
pub fn get_entity (input: &HandlerInput, response: &mut Response) -> Result<(), GraphError> {
    let data: get_entityInput = match sonic_rs::from_slice(&input.request.body) {
        Ok(data) => data,
        Err(err) => return Err(GraphError::from(err)),
    };

    let mut remapping_vals = RemappingMap::new();
    let db = Arc::clone(&input.graph.storage);
    let txn = db.graph_env.read_txn().unwrap();
    let node = G::new(Arc::clone(&db), &txn)
        .n_from_index("entity_name", &data.entity_name_in).collect_to::<Vec<_>>();
    let mut return_vals: HashMap<String, ReturnValue> = HashMap::new();
    return_vals.insert("node".to_string(), ReturnValue::from_traversal_value_array_with_mixin(node.clone(), remapping_vals.borrow_mut()));

    txn.commit().unwrap();
    response.body = sonic_rs::to_vec(&return_vals).unwrap();
    Ok(())
}

#[handler]
pub fn get_ne (input: &HandlerInput, response: &mut Response) -> Result<(), GraphError> {
    let db = Arc::clone(&input.graph.storage);
    let txn = db.graph_env.read_txn().unwrap();

    let ret = db.get_nodes_edges_json(&txn).unwrap();

    txn.commit().unwrap();
    response.body = sonic_rs::to_vec(&ret).unwrap();
    Ok(())
}
=======
>>>>>>> eebe0aad
<|MERGE_RESOLUTION|>--- conflicted
+++ resolved
@@ -1,5 +1,3 @@
-<<<<<<< HEAD
-
 
 use heed3::RoTxn;
 use get_routes::handler;
@@ -155,5 +153,3 @@
     response.body = sonic_rs::to_vec(&ret).unwrap();
     Ok(())
 }
-=======
->>>>>>> eebe0aad
