use helix_db::helix_engine::graph_core::config::Config;
use helix_db::helix_engine::graph_core::graph_core::{HelixGraphEngine, HelixGraphEngineOpts};
use helix_db::helix_gateway::mcp::mcp::{MCPHandlerFn, MCPHandlerSubmission};
use helix_db::helix_gateway::{
    gateway::{GatewayOpts, HelixGateway},
    router::router::{HandlerFn, HandlerSubmission},
};
use inventory;
use std::{collections::HashMap, sync::Arc};

mod queries;
mod graphvis;

#[tokio::main]
async fn main() {
    let home = dirs::home_dir().expect("Could not retrieve home directory");
    let config_path = home.join(".helix/repo/helix-db/helix-container/src/config.hx.json");
    let schema_path = home.join(".helix/repo/helix-db/helix-container/src/schema.hx");
    let config = match Config::from_files(config_path, schema_path) {
        Ok(config) => config,
        Err(e) => {
            println!("Error loading config: {}", e);
            Config::default()
        }
    };

    let path = match std::env::var("HELIX_DATA_DIR") {
        Ok(val) => std::path::PathBuf::from(val).join("user"),
        Err(_) => {
            println!("HELIX_DATA_DIR not set, using default");
            let home = dirs::home_dir().expect("Could not retrieve home directory");
            home.join(".helix/user")
        }
    };

    let port = match std::env::var("HELIX_PORT") {
        Ok(val) => val.parse::<u16>().unwrap(),
        Err(_) => 6969,
    };

    println!("Running with the following setup:");
    println!("\tconfig: {:?}", config);
    println!("\tpath: {}", path.display());
    println!("\tport: {}", port);

    let path_str = path.to_str().expect("Could not convert path to string");
    let opts = HelixGraphEngineOpts {
        path: path_str.to_string(),
        config,
    };

    let graph = Arc::new(HelixGraphEngine::new(opts).unwrap());

    // generates routes from handler proc macro
    let submissions: Vec<_> = inventory::iter::<HandlerSubmission>.into_iter().collect();
    println!("Found {} route submissions", submissions.len());

<<<<<<< HEAD
    let routes = HashMap::from_iter(
        submissions
            .into_iter()
            .map(|submission| {
                println!("Processing submission for handler: {}", submission.0.name);
                let handler = &submission.0;
                let func: HandlerFn = Arc::new(handler.func);
=======
    let post_routes: HashMap<(String, String), HandlerFn> = inventory::iter::<HandlerSubmission>
        .into_iter()
        .map(|submission| {
            println!("Processing POST submission for handler: {}", submission.0.name);
            let handler = &submission.0;
            let func: HandlerFn = Arc::new(move |input, response| (handler.func)(input, response));
            (
>>>>>>> 759463a6
                (
                    "POST".to_string(),
                    format!("/{}", handler.name.to_string()),
                ),
                func,
            )
        })
    .collect();

    // collect GET routes
    // let get_routes: HashMap<(String, String), HandlerFn> = inventory::iter::<HandlerSubmission>
    //     .into_iter()
    //     .map(|submission| {
    //         println!("Processing GET submission for handler: {}", submission.0.name);
    //         let handler = &submission.0;
    //         let func: HandlerFn = Arc::new(move |input, response| (handler.func)(input, response));
    //         (
    //             (
    //                 "GET".to_string(),
    //                 format!("/get/{}", handler.name.to_string()),
    //             ),
    //             func,
    //         )
    //     })
    // .collect();

    let routes: HashMap<(String, String), HandlerFn> = post_routes;
    
    let mcp_submissions: Vec<_> = inventory::iter::<MCPHandlerSubmission>
        .into_iter()
        .collect();
    let mcp_routes = HashMap::from_iter(
        mcp_submissions
            .into_iter()
            .map(|submission| {
                println!("Processing submission for handler: {}", submission.0.name);
                let handler = &submission.0;
                let func: MCPHandlerFn =
                    Arc::new(move |input, response| (handler.func)(input, response));
                (
                    (
                        "post".to_ascii_uppercase().to_string(),
                        format!("/mcp/{}", handler.name.to_string()),
                    ),
                    func,
                )
            })
            .collect::<Vec<((String, String), MCPHandlerFn)>>(),
    );

    println!("Routes: {:?}", routes.keys());
    let gateway = HelixGateway::new(
        &format!("0.0.0.0:{}", port),
        graph,
        GatewayOpts::DEFAULT_POOL_SIZE,
        Some(routes),
        Some(mcp_routes),
    )
    .await;

    println!("Starting server...");
    let a = gateway.connection_handler.accept_conns().await.unwrap();
    let _b = a.await.unwrap();
}<|MERGE_RESOLUTION|>--- conflicted
+++ resolved
@@ -8,8 +8,8 @@
 use inventory;
 use std::{collections::HashMap, sync::Arc};
 
+mod graphvis;
 mod queries;
-mod graphvis;
 
 #[tokio::main]
 async fn main() {
@@ -55,31 +55,21 @@
     let submissions: Vec<_> = inventory::iter::<HandlerSubmission>.into_iter().collect();
     println!("Found {} route submissions", submissions.len());
 
-<<<<<<< HEAD
-    let routes = HashMap::from_iter(
-        submissions
-            .into_iter()
-            .map(|submission| {
-                println!("Processing submission for handler: {}", submission.0.name);
-                let handler = &submission.0;
-                let func: HandlerFn = Arc::new(handler.func);
-=======
     let post_routes: HashMap<(String, String), HandlerFn> = inventory::iter::<HandlerSubmission>
         .into_iter()
         .map(|submission| {
-            println!("Processing POST submission for handler: {}", submission.0.name);
+            println!(
+                "Processing POST submission for handler: {}",
+                submission.0.name
+            );
             let handler = &submission.0;
-            let func: HandlerFn = Arc::new(move |input, response| (handler.func)(input, response));
+            let func: HandlerFn = Arc::new(handler.func);
             (
->>>>>>> 759463a6
-                (
-                    "POST".to_string(),
-                    format!("/{}", handler.name.to_string()),
-                ),
+                ("POST".to_string(), format!("/{}", handler.name.to_string())),
                 func,
             )
         })
-    .collect();
+        .collect();
 
     // collect GET routes
     // let get_routes: HashMap<(String, String), HandlerFn> = inventory::iter::<HandlerSubmission>
@@ -99,7 +89,7 @@
     // .collect();
 
     let routes: HashMap<(String, String), HandlerFn> = post_routes;
-    
+
     let mcp_submissions: Vec<_> = inventory::iter::<MCPHandlerSubmission>
         .into_iter()
         .collect();
