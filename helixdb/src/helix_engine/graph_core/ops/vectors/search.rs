--- conflicted
+++ resolved
@@ -55,7 +55,6 @@
                 .map(|vector| Ok::<TraversalVal, GraphError>(TraversalVal::Vector(vector)))
                 .collect::<Vec<_>>()
                 .into_iter(),
-<<<<<<< HEAD
             Err(VectorError::VectorNotFound(id)) => {
                 let error = GraphError::VectorError(format!("vector not found for id {}", id));
                 once(Err(error)).collect::<Vec<_>>().into_iter()
@@ -79,18 +78,12 @@
             Err(VectorError::InvalidVectorLength) => {
                 let error = GraphError::VectorError("invalid vector dimensions!".to_string());
                 once(Err(error)).collect::<Vec<_>>().into_iter()
-            },
-=======
-            Err(VectorError::InvalidVectorLength) => {
-                let error = GraphError::VectorError("invalid vector dimensions!".to_string());
-                once(Err(error)).collect::<Vec<_>>().into_iter()
             }
             Err(_) => once(Err(GraphError::VectorError(
                 "a vector error has occured!".to_string(),
             )))
             .collect::<Vec<_>>()
             .into_iter(),
->>>>>>> 45216bc5
         };
 
         let iter = SearchV { iter };
