use std::collections::HashMap;

use crate::{helix_engine::types::VectorError, protocol::value::Value};
use crate::helix_engine::vector_core::vector::HVector;
use heed3::{RoTxn, RwTxn};

pub trait HNSW
{
    /// Search for the k nearest neighbors of a query vector
    ///
    /// # Arguments
    ///
    /// * `txn` - The transaction to use
    /// * `query` - The query vector
    /// * `k` - The number of nearest neighbors to search for
    ///
    /// # Returns
    ///
    /// A vector of tuples containing the id and distance of the nearest neighbors
    fn search<F>(
        &self,
        txn: &RoTxn,
        query: &[f64],
        k: usize,
        filter: Option<&[F]>,
        should_trickle: bool,
    ) -> Result<Vec<HVector>, VectorError>
    where
        F: Fn(&HVector, &RoTxn) -> bool;

    /// Insert a new vector into the index
    ///
    /// # Arguments
    ///
    /// * `txn` - The transaction to use
    /// * `data` - The vector data
    ///
    /// # Returns
    ///
    /// An HVector of the data inserted
    fn insert<F>(
        &self,
        txn: &mut RwTxn,
        data: &[f64],
<<<<<<< HEAD
        fields: Option<HashMap<String, Value>>,
=======
        nid: Option<u128>,
        fields: Option<Vec<(String, Value)>>,
>>>>>>> 45216bc5
    ) -> Result<HVector, VectorError>
    where
        F: Fn(&HVector, &RoTxn) -> bool;

<<<<<<< HEAD
=======
    /// Load a full hnsw index with all vectors at once
    ///
    /// # Arguments
    ///
    /// * `txn` - The transaction to use
    /// * `id` - The id of the vector
    /// * `data` - A Vec of all the vectors to insert
    ///
    /// # Returns
    ///
    /// An emtpy tuple
    fn load<F>(&self, txn: &mut RwTxn, data: Vec<&[f64]>) -> Result<(), VectorError>
    where
        F: Fn(&HVector, &RoTxn) -> bool;

>>>>>>> 45216bc5
    /// Get all vectors from the index at a specific level
    ///
    /// # Arguments
    ///
    /// * `txn` - The read-only transaction to use for retrieving vectors
    /// * `level` - A usize for which level to get all vectors from
    ///
    /// # Returns
    ///
    /// A `Result` containing a `Vec` of `HVector` if successful
    fn get_all_vectors(
        &self,
        txn: &RoTxn,
        level: Option<usize>,
    ) -> Result<Vec<HVector>, VectorError>;

    /// Get specific vector based on id and level
    ///
    /// # Arguments
    ///
    /// * `txn` - The transaction to use
    /// * `id` - The id of the vector
    /// * `level` - Which level to get the vector from
    /// * `with_data` - Whether or not to fetch the vector with data
    ///
    /// # Returns
    ///
    /// A `Result` containing a `Vec` of `HVector` if successful
    fn get_vector(
        &self,
        txn: &RoTxn,
        id: u128,
        level: usize,
        with_data: bool,
    ) -> Result<HVector, VectorError>;
}
<|MERGE_RESOLUTION|>--- conflicted
+++ resolved
@@ -42,18 +42,11 @@
         &self,
         txn: &mut RwTxn,
         data: &[f64],
-<<<<<<< HEAD
-        fields: Option<HashMap<String, Value>>,
-=======
-        nid: Option<u128>,
         fields: Option<Vec<(String, Value)>>,
->>>>>>> 45216bc5
     ) -> Result<HVector, VectorError>
     where
         F: Fn(&HVector, &RoTxn) -> bool;
 
-<<<<<<< HEAD
-=======
     /// Load a full hnsw index with all vectors at once
     ///
     /// # Arguments
@@ -69,7 +62,6 @@
     where
         F: Fn(&HVector, &RoTxn) -> bool;
 
->>>>>>> 45216bc5
     /// Get all vectors from the index at a specific level
     ///
     /// # Arguments
