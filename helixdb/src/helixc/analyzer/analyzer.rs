//! Semantic analyzer for Helix‑QL.
use super::{fix::Fix, pretty};
use crate::{
    helix_engine::graph_core::ops::source::add_e::EdgeType,
    helixc::{
        generator::{
            bool_op::{BoolOp, Eq, Gt, Gte, Lt, Lte, Neq},
            generator_types::{
                Assignment as GeneratedAssignment, BoExp, Drop as GeneratedDrop,
                ForEach as GeneratedForEach, ForLoopInVariable, ForVariable,
                Parameter as GeneratedParameter, Query as GeneratedQuery, ReturnValue,
                ReturnValueExpr, Source as GeneratedSource, Statement as GeneratedStatement,
            },
            object_remapping_generation::{
                ExcludeField, IdentifierRemapping, ObjectRemapping, Remapping, RemappingType,
                TraversalRemapping, ValueRemapping,
            },
            source_steps::{
                AddE, AddN, AddV, EFromID, EFromType, NFromID, NFromIndex, NFromType, SearchBM25,
                SearchVector as GeneratedSearchVector, SourceStep,
            },
            traversal_steps::{
                In as GeneratedIn, InE as GeneratedInE, OrderBy, Out as GeneratedOut,
                OutE as GeneratedOutE, Range, SearchVectorStep,
                ShortestPath as GeneratedShortestPath, ShouldCollect, Step as GeneratedStep,
                Traversal as GeneratedTraversal, TraversalType, Where, WhereExists, WhereRef,
            },
<<<<<<< HEAD
            utils::{GenRef, GeneratedValue, Separator, VecData},
=======
            utils::{GenRef, GeneratedValue, Order, Separator},
>>>>>>> 90f97f1b
        },
        parser::{helix_parser::*, location::Loc},
    },
    protocol::{date::Date, value::Value},
    utils::styled_string::StyledString,
};
use std::collections::{HashMap, HashSet};

/// A single diagnostic to be surfaced to the editor.
#[derive(Debug, Clone)]
pub struct Diagnostic {
    pub location: Loc,
    pub message: String,
    pub hint: Option<String>,
    pub filepath: Option<String>,
    pub severity: DiagnosticSeverity,
    pub fix: Option<Fix>,
}

#[derive(Debug, Clone)]
pub enum DiagnosticSeverity {
    Error,
    Warning,
    Info,
    Hint,
    Empty,
}

impl Diagnostic {
    pub fn new(
        location: Loc,
        message: impl Into<String>,
        severity: DiagnosticSeverity,
        hint: Option<String>,
        fix: Option<Fix>,
    ) -> Self {
        let filepath = location.filepath.clone();
        Self {
            location,
            message: message.into(),
            hint,
            fix,
            filepath,
            severity,
        }
    }

    pub fn render(&self, src: &str, filepath: &str) -> String {
        pretty::render(self, src, filepath)
    }
}

pub fn analyze(src: &Source) -> (Vec<Diagnostic>, GeneratedSource) {
    let mut ctx = Ctx::new(src);
    ctx.check_schema();
    ctx.check_queries();
    (ctx.diagnostics, ctx.output)
}

/// Internal working context shared by all passes.
struct Ctx<'a> {
    src: &'a Source,

    /// Quick look‑ups
    node_set: HashSet<&'a str>,
    vector_set: HashSet<&'a str>,
    edge_map: HashMap<&'a str, &'a EdgeSchema>,
    node_fields: HashMap<&'a str, HashMap<&'a str, &'a Field>>,
    edge_fields: HashMap<&'a str, HashMap<&'a str, &'a Field>>,
    vector_fields: HashMap<&'a str, HashMap<&'a str, &'a Field>>,
    diagnostics: Vec<Diagnostic>,
    output: GeneratedSource,
}

impl<'a> Ctx<'a> {
    fn new(src: &'a Source) -> Self {
        // Build field look‑ups once
        let node_fields = src
            .node_schemas
            .iter()
            .map(|n| {
                (
                    n.name.1.as_str(),
                    n.fields
                        .iter()
                        .map(|f| (f.name.as_str(), f))
                        .collect::<HashMap<&str, &Field>>(),
                )
            })
            .collect();

        let edge_fields = src
            .edge_schemas
            .iter()
            .map(|e| {
                (
                    e.name.1.as_str(),
                    e.properties
                        .as_ref()
                        .map(|v| v.iter().map(|f| (f.name.as_str(), f)).collect())
                        .unwrap_or_else(HashMap::new),
                )
            })
            .collect();

        let vector_fields = src
            .vector_schemas
            .iter()
            .map(|v| {
                (
                    v.name.as_str(),
                    v.fields.iter().map(|f| (f.name.as_str(), f)).collect(),
                )
            })
            .collect();

        let mut output = GeneratedSource::default();
        output.src = src.source.clone();

        Self {
            node_set: src.node_schemas.iter().map(|n| n.name.1.as_str()).collect(),
            vector_set: src.vector_schemas.iter().map(|v| v.name.as_str()).collect(),
            edge_map: src
                .edge_schemas
                .iter()
                .map(|e| (e.name.1.as_str(), e))
                .collect(),
            node_fields,
            edge_fields,
            vector_fields,
            src,
            diagnostics: Vec::new(),
            output,
        }
    }

    // ---------- Pass #1: schema --------------------------
    /// Validate that every edge references declared node types.
    fn check_schema(&mut self) {
        for edge in &self.src.edge_schemas {
            if !self.node_set.contains(edge.from.1.as_str())
                && !self.vector_set.contains(edge.from.1.as_str())
            {
                self.push_schema_err(
                    edge.from.0.clone(),
                    format!("`{}` is not a declared node type", edge.from.1),
                    Some(format!("Declare `N::{}` before this edge", edge.from.1)),
                );
            }
            if !self.node_set.contains(edge.to.1.as_str())
                && !self.vector_set.contains(edge.to.1.as_str())
            {
                self.push_schema_err(
                    edge.to.0.clone(),
                    format!("`{}` is not a declared node type", edge.to.1),
                    Some(format!("Declare `N::{}` before this edge", edge.to.1)),
                );
            }
            edge.properties.as_ref().map(|v| {
                v.iter().for_each(|f| {
                    if f.name.to_lowercase() == "id" {
                        self.push_schema_err(
                            f.loc.clone(),
                            format!("`{}` is a reserved field name", f.name),
                            Some("rename the field to something else".to_string()),
                        );
                    }
                })
            });
            self.output.edges.push(edge.clone().into());
        }
        for node in &self.src.node_schemas {
            node.fields.iter().for_each(|f| {
                if f.name.to_lowercase() == "id" {
                    self.push_schema_err(
                        f.loc.clone(),
                        format!("`{}` is a reserved field name", f.name),
                        Some("rename the field to something else".to_string()),
                    );
                }
            });
            self.output.nodes.push(node.clone().into());
        }
        for vector in &self.src.vector_schemas {
            vector.fields.iter().for_each(|f: &Field| {
                if f.name.to_lowercase() == "id" {
                    self.push_schema_err(
                        f.loc.clone(),
                        format!("`{}` is a reserved field name", f.name),
                        Some("rename the field to something else".to_string()),
                    );
                }
            });
            self.output.vectors.push(vector.clone().into());
        }
    }

    // ---------- Pass #2: queries -------------------------
    fn check_queries(&mut self) {
        for q in &self.src.queries {
            self.check_query(q);
        }
    }

    fn check_query(&mut self, q: &'a Query) {
        let mut query = GeneratedQuery::default();
        query.name = q.name.clone();
        // -------------------------------------------------
        // Parameter validation
        // -------------------------------------------------
        for param in &q.parameters {
            if let FieldType::Identifier(ref id) = param.param_type.1 {
                if self.is_valid_identifier(q, param.param_type.0.clone(), id.as_str()) {
                    if !self.node_set.contains(id.as_str()) {
                        self.push_query_err(
                            q,
                            param.param_type.0.clone(),
                            format!("unknown type `{}` for parameter `{}`", id, param.name.1),
                            "declare or use a matching schema object or use a primitive type",
                        );
                    }
                }
            }
            // constructs parameters and sub‑parameters for generator
            GeneratedParameter::unwrap_param(
                param.clone(),
                &mut query.parameters,
                &mut query.sub_parameters,
            );
        }

        // -------------------------------------------------
        // Statement‑by‑statement walk
        // -------------------------------------------------
        let mut scope: HashMap<&str, Type> = HashMap::new();
        for param in &q.parameters {
            scope.insert(param.name.1.as_str(), Type::from(&param.param_type.1));
        }
        for stmt in &q.statements {
            let statement = self.walk_statements(&mut scope, q, &mut query, stmt);
            if statement.is_some() {
                query.statements.push(statement.unwrap());
            } else {
                self.push_query_err(
                    q,
                    stmt.loc.clone(),
                    "invalid statement".to_string(),
                    "add a valid statement",
                );
            }
        }

        // -------------------------------------------------
        // Validate RETURN expressions
        // -------------------------------------------------
        if q.return_values.is_empty() {
            let end = q.loc.end.clone();
            self.push_query_warn(
                q,
                Loc::new(q.loc.filepath.clone(), end.clone(), end, q.loc.span.clone()),
                "query has no RETURN clause".to_string(),
                "add `RETURN <expr>` at the end",
                None,
            );
        }
        for ret in &q.return_values {
            let (_, stmt) = self.infer_expr_type(ret, &mut scope, q, None, Some(&mut query));

            assert!(stmt.is_some(), "RETURN value should be a valid expression");
            match stmt.unwrap() {
                GeneratedStatement::Traversal(traversal) => match &traversal.source_step.inner() {
                    SourceStep::Identifier(v) => {
                        self.is_valid_identifier(q, ret.loc.clone(), v.inner().as_str());
                        query.return_values.push(ReturnValue::new_named(
                            v.clone(),
                            ReturnValueExpr::Traversal(traversal.clone()),
                        ));
                    }
                    _ => {
                        query.return_values.push(ReturnValue::new_unnamed(
                            ReturnValueExpr::Traversal(traversal.clone()),
                        ));
                    }
                },
                GeneratedStatement::Identifier(id) => {
                    self.is_valid_identifier(q, ret.loc.clone(), id.inner().as_str());
                    let identifier_end_type = match scope.get(id.inner().as_str()) {
                        Some(t) => t.clone(),
                        None => {
                            self.push_query_err(
                                q,
                                ret.loc.clone(),
                                format!("variable named `{}` is not in scope", id),
                                "declare it earlier or fix the typo",
                            );
                            Type::Unknown
                        }
                    };
                    match identifier_end_type {
                        Type::Scalar(_) => {
                            query
                                .return_values
                                .push(ReturnValue::new_named_literal(id.clone(), id.clone()));
                        }
                        _ => {
                            query.return_values.push(ReturnValue::new_named(
                                id.clone(),
                                ReturnValueExpr::Identifier(id.clone()),
                            ));
                        }
                    }
                }
                GeneratedStatement::Literal(l) => {
                    query
                        .return_values
                        .push(ReturnValue::new_literal(l.clone(), l.clone()));
                }
                GeneratedStatement::Empty => query.return_values = vec![],
                _ => {
                    self.push_query_err(
                        q,
                        ret.loc.clone(),
                        "RETURN value is not a valid expression".to_string(),
                        "add a valid expression",
                    );
                }
            }
        }
        self.output.queries.push(query);
    }

    // -----------------------------------------------------
    // Helpers
    // -----------------------------------------------------
    fn push_schema_err(&mut self, loc: Loc, msg: String, hint: Option<String>) {
        self.diagnostics.push(Diagnostic::new(
            loc,
            msg,
            DiagnosticSeverity::Error,
            hint,
            None,
        ));
    }
    fn push_query_err(&mut self, q: &Query, loc: Loc, msg: String, hint: impl Into<String>) {
        self.diagnostics.push(Diagnostic::new(
            Loc::new(q.loc.filepath.clone(), loc.start, loc.end, loc.span),
            format!("{} (in QUERY named `{}`)", msg, q.name),
            DiagnosticSeverity::Error,
            Some(hint.into()),
            None,
        ));
    }

    fn push_query_err_with_fix(
        &mut self,
        q: &Query,
        loc: Loc,
        msg: String,
        hint: impl Into<String>,
        fix: Fix,
    ) {
        self.diagnostics.push(Diagnostic::new(
            Loc::new(q.loc.filepath.clone(), loc.start, loc.end, loc.span),
            format!("{} (in QUERY named `{}`)", msg, q.name),
            DiagnosticSeverity::Error,
            Some(hint.into()),
            Some(fix),
        ));
    }

    fn push_query_warn(
        &mut self,
        q: &Query,
        loc: Loc,
        msg: String,
        hint: impl Into<String>,
        fix: Option<Fix>,
    ) {
        self.diagnostics.push(Diagnostic::new(
            Loc::new(q.loc.filepath.clone(), loc.start, loc.end, loc.span),
            format!("{} (in QUERY named `{}`)", msg, q.name),
            DiagnosticSeverity::Warning,
            Some(hint.into()),
            fix,
        ));
    }

    /// Infer the semantic `Type` of an expression *and* perform all traversal
    ///‑specific validations (property access, field exclusions, step ordering).
    fn infer_expr_type(
        &mut self,
        expression: &'a Expression,
        scope: &mut HashMap<&'a str, Type>,
        q: &'a Query,
        parent_ty: Option<Type>,
        gen_query: Option<&mut GeneratedQuery>,
    ) -> (Type, Option<GeneratedStatement>) {
        // TODO: Look at returning statement as well or passing mut query to push to
        use ExpressionType::*;
        let expr = &expression.expr;
        match expr {
            Identifier(name) => {
                self.is_valid_identifier(q, expression.loc.clone(), name.as_str());
                match scope.get(name.as_str()) {
                    Some(t) => (
                        t.clone(),
                        Some(GeneratedStatement::Identifier(GenRef::Std(name.clone()))),
                    ),

                    None => {
                        self.push_query_err(
                            q,
                            expression.loc.clone(),
                            format!("variable named `{}` is not in scope", name),
                            "declare it earlier or fix the typo",
                        );
                        (Type::Unknown, None)
                    }
                }
            }

            IntegerLiteral(i) => (
                Type::Scalar(FieldType::I32),
                Some(GeneratedStatement::Literal(GenRef::Literal(i.to_string()))),
            ),
            FloatLiteral(f) => (
                Type::Scalar(FieldType::F64),
                Some(GeneratedStatement::Literal(GenRef::Literal(f.to_string()))),
            ),
            StringLiteral(s) => (
                Type::Scalar(FieldType::String),
                Some(GeneratedStatement::Literal(GenRef::Literal(s.to_string()))),
            ),
            BooleanLiteral(b) => (
                Type::Boolean,
                Some(GeneratedStatement::Literal(GenRef::Literal(b.to_string()))),
            ),

            Traversal(tr) => {
                let mut gen_traversal = GeneratedTraversal::default();
                let final_ty =
                    self.check_traversal(tr, scope, q, parent_ty, &mut gen_traversal, gen_query);
                // push query
                let stmt = GeneratedStatement::Traversal(gen_traversal);

                if matches!(expr, Exists(_)) {
                    (Type::Boolean, Some(stmt))
                } else {
                    (final_ty, Some(stmt))
                }
            }

            AddNode(add) => {
                if let Some(ref ty) = add.node_type {
                    if !self.node_set.contains(ty.as_str()) {
                        self.push_query_err(
                            q,
                            add.loc.clone(),
                            format!("`AddN<{}>` refers to unknown node type", ty),
                            "declare the node schema first",
                        );
                    }
                    let label = GenRef::Literal(ty.clone());

                    let node_in_schema = self
                        .output
                        .nodes
                        .iter()
                        .find(|n| n.name == ty.as_str())
                        .unwrap()
                        .clone();

                    // Validate fields if both type and fields are present
                    if let Some(fields) = &add.fields {
                        // Get the field set before validation
                        // TODO: Check field types
                        let field_set = self.node_fields.get(ty.as_str()).cloned();
                        if let Some(field_set) = field_set {
                            for (field_name, value) in fields {
                                if !field_set.contains_key(field_name.as_str()) {
                                    self.push_query_err(
                                        q,
                                        add.loc.clone(),
                                        format!("`{}` is not a field of node `{}`", field_name, ty),
                                        "check the schema field names",
                                    );
                                }
                                match value {
                                    ValueType::Identifier { value, loc } => {
                                        if self.is_valid_identifier(q, loc.clone(), value.as_str())
                                        {
                                            if !scope.contains_key(value.as_str()) {
                                                self.push_query_err(
                                                    q,
                                                    loc.clone(),
                                                    format!("`{}` is not in scope", value),
                                                    "declare it earlier or fix the typo",
                                                );
                                            }
                                        };
                                    }
                                    ValueType::Literal { value, loc } => {
                                        // check against type
                                        let field_type = self
                                            .node_fields
                                            .get(ty.as_str())
                                            .unwrap()
                                            .get(field_name.as_str())
                                            .unwrap()
                                            .field_type
                                            .clone();
                                        if field_type != *value {
                                            self.push_query_err(
                                                 q,
                                                 loc.clone(),
                                                 format!("value `{}` is of type `{}`, which does not match type {} declared in the schema for field `{}` on node type `{}`", value, GenRef::from(value.clone()), field_type, field_name, ty),
                                                 "ensure the value is of the same type as the field declared in the schema".to_string(),
                                             );
                                        }
                                    }
                                    _ => {}
                                }
                            }
                        }
                        let mut properties: HashMap<String, GeneratedValue> = fields
                            .iter()
                            .map(|(field_name, value)| {
                                (
                                    field_name.clone(),
                                    match value {
                                        ValueType::Literal { value, loc } => {
                                            match self
                                                .node_fields
                                                .get(ty.as_str())
                                                .unwrap()
                                                .get(field_name.as_str())
                                                .unwrap()
                                                .field_type
                                                == FieldType::Date
                                            {
                                                true => match Date::new(value) {
                                                    Ok(date) => GeneratedValue::Literal(
                                                        GenRef::Literal(date.to_rfc3339()),
                                                    ),
                                                    Err(e) => {
                                                        self.push_query_err(
                                                            q,
                                                            loc.clone(),
                                                            e.to_string(),
                                                            "ensure the value is a valid date",
                                                        );
                                                        GeneratedValue::Unknown
                                                    }
                                                },
                                                false => GeneratedValue::Literal(GenRef::from(
                                                    value.clone(),
                                                )),
                                            }
                                        }
                                        ValueType::Identifier { value, loc } => {
                                            self.is_valid_identifier(
                                                q,
                                                loc.clone(),
                                                value.as_str(),
                                            );
                                            // when doing object field access would need to include object here
                                            GeneratedValue::Identifier(GenRef::Std(format!(
                                                "data.{}.clone()",
                                                value.clone()
                                            )))
                                        }
                                        v => {
                                            self.push_query_err(
                                                q,
                                                add.loc.clone(),
                                                format!("`{:?}` is not a valid field value", v),
                                                "use a literal or identifier",
                                            );
                                            GeneratedValue::Unknown
                                        }
                                    },
                                )
                            })
                            .collect();

                        let default_properties = node_in_schema
                            .properties
                            .iter()
                            .filter_map(|p| p.default_value.clone().map(|v| (p.name.clone(), v)))
                            .collect::<Vec<(String, GeneratedValue)>>();

                        for (field_name, default_value) in default_properties {
                            if !properties.contains_key(field_name.as_str()) {
                                properties.insert(field_name, default_value);
                            }
                        }

                        let secondary_indices = {
                            let secondary_indices = node_in_schema
                                .properties
                                .iter()
                                .filter_map(|p| {
                                    matches!(p.is_index, FieldPrefix::Index)
                                        .then_some(p.name.clone())
                                })
                                .collect::<Vec<_>>();
                            match secondary_indices.is_empty() {
                                true => None,
                                false => Some(secondary_indices),
                            }
                        };

                        let add_n = AddN {
                            label,
                            properties: Some(properties.into_iter().collect()),
                            secondary_indices,
                        };

                        let stmt = GeneratedStatement::Traversal(GeneratedTraversal {
                            source_step: Separator::Period(SourceStep::AddN(add_n)),
                            steps: vec![],
                            traversal_type: TraversalType::Mut,
                            should_collect: ShouldCollect::ToVec,
                        });
                        if let Some(gen_query) = gen_query {
                            gen_query.is_mut = true;
                        }
                        return (Type::Node(Some(ty.to_string())), Some(stmt));
                    }
                }
                self.push_query_err(
                    q,
                    add.loc.clone(),
                    "`AddN` must have a node type".to_string(),
                    "add a node type",
                );
                return (Type::Node(None), None);
            }
            AddEdge(add) => {
                if let Some(ref ty) = add.edge_type {
                    if !self.edge_map.contains_key(ty.as_str()) {
                        self.push_query_err(
                            q,
                            add.loc.clone(),
                            format!("`AddE<{}>` refers to unknown edge type", ty),
                            "declare the edge schema first",
                        );
                    }
                    let label = GenRef::Literal(ty.clone());
                    // Validate fields if both type and fields are present
                    let properties = match &add.fields {
                        Some(fields) => {
                            // Get the field set before validation
                            let field_set = self.edge_fields.get(ty.as_str()).cloned();
                            if let Some(field_set) = field_set {
                                for (field_name, value) in fields {
                                    if !field_set.contains_key(field_name.as_str()) {
                                        self.push_query_err(
                                            q,
                                            add.loc.clone(),
                                            format!(
                                                "`{}` is not a field of edge `{}`",
                                                field_name, ty
                                            ),
                                            "check the schema field names",
                                        );
                                    }

                                    match value {
                                        ValueType::Identifier { value, loc } => {
                                            if self.is_valid_identifier(
                                                q,
                                                loc.clone(),
                                                value.as_str(),
                                            ) {
                                                if !scope.contains_key(value.as_str()) {
                                                    self.push_query_err(
                                                        q,
                                                        loc.clone(),
                                                        format!("`{}` is not in scope", value),
                                                        "declare it earlier or fix the typo",
                                                    );
                                                }
                                            };
                                        }
                                        ValueType::Literal { value, loc } => {
                                            // check against type
                                            let field_type = self
                                                .edge_fields
                                                .get(ty.as_str())
                                                .unwrap()
                                                .get(field_name.as_str())
                                                .unwrap()
                                                .field_type
                                                .clone();
                                            if field_type != *value {
                                                self.push_query_err(
                                                     q,
                                                     loc.clone(),
                                                     format!("value `{}` is of type `{}`, which does not match type {} declared in the schema for field `{}` on node type `{}`", value, GenRef::from(value.clone()), field_type, field_name, ty),
                                                     "ensure the value is of the same type as the field declared in the schema".to_string(),
                                                 );
                                            }
                                        }
                                        _ => {}
                                    }
                                }
                            }
                            Some(
                                fields
                                    .iter()
                                    .map(|(field_name, value)| {
                                        (
                                            field_name.clone(),
                                            match value {
                                                ValueType::Literal { value, loc } => {
                                                    match self
                                                        .edge_fields
                                                        .get(ty.as_str())
                                                        .unwrap()
                                                        .get(field_name.as_str())
                                                        .unwrap()
                                                        .field_type
                                                        == FieldType::Date
                                                    {
                                                        true => match Date::new(value) {
                                                            Ok(date) => GeneratedValue::Literal(
                                                                GenRef::Literal(date.to_rfc3339()),
                                                            ),
                                                            Err(e) => {
                                                                self.push_query_err(
                                                                    q,
                                                                    loc.clone(),
                                                                    e.to_string(),
                                                                    "ensure the value is a valid date",
                                                                );
                                                                GeneratedValue::Unknown
                                                            }
                                                        },
                                                        false => GeneratedValue::Literal(GenRef::from(
                                                            value.clone(),
                                                        )),
                                                    }
                                                }
                                                ValueType::Identifier { value, loc } => {
                                                    self.is_valid_identifier(
                                                        q,
                                                        loc.clone(),
                                                        value.as_str(),
                                                    );
                                                    GeneratedValue::Identifier(GenRef::Std(
                                                        format!("data.{}.clone()", value.clone()),
                                                    ))
                                                }
                                                v => {
                                                    self.push_query_err(
                                                        q,
                                                        add.loc.clone(),
                                                        format!(
                                                            "`{:?}` is not a valid field value",
                                                            v
                                                        ),
                                                        "use a literal or identifier",
                                                    );
                                                    GeneratedValue::Unknown
                                                }
                                            },
                                        )
                                    })
                                    .collect(),
                            )
                        }
                        None => None,
                    };

                    let to = match &add.connection.to_id {
                        Some(id) => match id {
                            IdType::Identifier { value, loc } => {
                                self.is_valid_identifier(q, loc.clone(), value.as_str());
                                self.gen_id_access_or_param(q, value.as_str())
                            }
                            IdType::Literal { value, loc } => {
                                GeneratedValue::Literal(GenRef::Literal(value.clone()))
                            }
                            _ => unreachable!(),
                        },
                        _ => {
                            self.push_query_err(
                                q,
                                add.loc.clone(),
                                "`AddE` must have a to id".to_string(),
                                "add a to id",
                            );
                            GeneratedValue::Unknown
                        }
                    };
                    let from = match &add.connection.from_id {
                        Some(id) => match id {
                            IdType::Identifier { value, loc } => {
                                self.is_valid_identifier(q, loc.clone(), value.as_str());
                                self.gen_id_access_or_param(q, value.as_str())
                            }
                            IdType::Literal { value, loc } => {
                                GeneratedValue::Literal(GenRef::Literal(value.clone()))
                            }
                            _ => unreachable!(),
                        },
                        _ => {
                            self.push_query_err(
                                q,
                                add.loc.clone(),
                                "`AddE` must have a from id".to_string(),
                                "add a from id",
                            );
                            GeneratedValue::Unknown
                        }
                    };
                    let add_e = AddE {
                        to,
                        from,
                        label,
                        properties,
                        // secondary_indices: None, // TODO: Add secondary indices by checking against labeled `INDEX` fields in schema
                    };
                    let stmt = GeneratedStatement::Traversal(GeneratedTraversal {
                        source_step: Separator::Period(SourceStep::AddE(add_e)),
                        steps: vec![],
                        traversal_type: TraversalType::Mut,
                        should_collect: ShouldCollect::ToVec,
                    });
                    if let Some(gen_query) = gen_query {
                        gen_query.is_mut = true;
                    }
                    return (Type::Edges(Some(ty.to_string())), Some(stmt));
                }
                self.push_query_err(
                    q,
                    add.loc.clone(),
                    "`AddE` must have an edge type".to_string(),
                    "add an edge type",
                );
                (Type::Edge(None), None)
            }
            AddVector(add) => {
                if let Some(ref ty) = add.vector_type {
                    if !self.vector_set.contains(ty.as_str()) {
                        self.push_query_err(
                            q,
                            add.loc.clone(),
                            format!("vector type `{}` has not been declared", ty),
                            format!("add a `V::{}` schema first", ty),
                        );
                    }
                    // Validate vector fields
                    let (label, properties) = match &add.fields {
                        Some(fields) => {
                            let field_set = self.vector_fields.get(ty.as_str()).cloned();
                            if let Some(field_set) = field_set {
                                for (field_name, value) in fields {
                                    if !field_set.contains_key(field_name.as_str()) {
                                        self.push_query_err(
                                            q,
                                            add.loc.clone(),
                                            format!(
                                                "`{}` is not a field of vector `{}`",
                                                field_name, ty
                                            ),
                                            "check the schema field names",
                                        );
                                    }
                                    match value {
                                        ValueType::Identifier { value, loc } => {
                                            if self.is_valid_identifier(
                                                q,
                                                loc.clone(),
                                                value.as_str(),
                                            ) {
                                                if !scope.contains_key(value.as_str()) {
                                                    self.push_query_err(
                                                        q,
                                                        loc.clone(),
                                                        format!("`{}` is not in scope", value),
                                                        "declare it earlier or fix the typo",
                                                    );
                                                }
                                            };
                                        }
                                        ValueType::Literal { value, loc } => {
                                            // check against type
                                            let field_type = self
                                                .vector_fields
                                                .get(ty.as_str())
                                                .unwrap()
                                                .get(field_name.as_str())
                                                .unwrap()
                                                .field_type
                                                .clone();
                                            if field_type != *value {
                                                self.push_query_err(
                                                     q,
                                                     loc.clone(),
                                                     format!("value `{}` is of type `{}`, which does not match type {} declared in the schema for field `{}` on node type `{}`", value, GenRef::from(value.clone()), field_type, field_name, ty),
                                                     "ensure the value is of the same type as the field declared in the schema".to_string(),
                                                 );
                                            }
                                        }
                                        _ => {}
                                    }
                                }
                            }
                            let label = GenRef::Literal(ty.clone());
                            let properties = fields
                                .iter()
                                .map(|(field_name, value)| {
                                    (
                                        field_name.clone(),
                                        match value {
                                            ValueType::Literal { value, loc } => {
                                                match self
                                                    .vector_fields
                                                    .get(ty.as_str())
                                                    .unwrap()
                                                    .get(field_name.as_str())
                                                    .unwrap()
                                                    .field_type
                                                    == FieldType::Date
                                                {
                                                    true => match Date::new(value) {
                                                        Ok(date) => GeneratedValue::Literal(
                                                            GenRef::Literal(date.to_rfc3339()),
                                                        ),
                                                        Err(e) => {
                                                            self.push_query_err(
                                                                q,
                                                                loc.clone(),
                                                                e.to_string(),
                                                                "ensure the value is a valid date",
                                                            );
                                                            GeneratedValue::Unknown
                                                        }
                                                    },
                                                    false => GeneratedValue::Literal(GenRef::from(
                                                        value.clone(),
                                                    )),
                                                }
                                            }
                                            ValueType::Identifier { value, loc } => {
                                                self.is_valid_identifier(
                                                    q,
                                                    loc.clone(),
                                                    value.as_str(),
                                                );
                                                GeneratedValue::Identifier(GenRef::Std(format!(
                                                    "data.{}",
                                                    value.clone()
                                                )))
                                            }
                                            v => {
                                                self.push_query_err(
                                                    q,
                                                    add.loc.clone(),
                                                    format!("`{:?}` is not a valid field value", v),
                                                    "use a literal or identifier",
                                                );
                                                GeneratedValue::Unknown
                                            }
                                        },
                                    )
                                })
                                .collect();
                            (label, Some(properties))
                        }
                        None => (GenRef::Literal(ty.clone()), None),
                    };
                    if let Some(vec_data) = &add.data {
                        let vec = match vec_data {
                            VectorData::Vector(v) => {
                                VecData::Standard(GeneratedValue::Literal(GenRef::Ref(format!(
                                    "[{}]",
                                    v.iter()
                                        .map(|f| f.to_string())
                                        .collect::<Vec<String>>()
                                        .join(",")
                                ))))
                            }
                            VectorData::Identifier(i) => {
                                self.is_valid_identifier(q, add.loc.clone(), i.as_str());
                                // TODO: if in params then do data.i else i
                                VecData::Standard(GeneratedValue::Identifier(GenRef::Ref(format!(
                                    "data.{}",
                                    i
                                ))))
                            }
                            VectorData::Embed(e) => match &e.value {
                                EvaluatesToString::Identifier(i) => VecData::Embed(
                                    GeneratedValue::Identifier(GenRef::Ref(format!("data.{}", i))),
                                ),
                                EvaluatesToString::StringLiteral(s) => {
                                    VecData::Embed(GeneratedValue::Literal(GenRef::Ref(s.clone())))
                                }
                            },
                        };
                        let add_v = AddV {
                            vec,
                            label,
                            properties,
                        };
                        let stmt = GeneratedStatement::Traversal(GeneratedTraversal {
                            source_step: Separator::Period(SourceStep::AddV(add_v)),
                            steps: vec![],
                            traversal_type: TraversalType::Mut,
                            should_collect: ShouldCollect::ToVec,
                        });
                        if let Some(gen_query) = gen_query {
                            gen_query.is_mut = true;
                        }
                        return (Type::Vector(Some(ty.to_string())), Some(stmt));
                    }
                }
                self.push_query_err(
                    q,
                    add.loc.clone(),
                    "`AddV` must have a vector type".to_string(),
                    "add a vector type",
                );
                (Type::Vector(None), None)
            }
            // BatchAddVector(add) => {
            //     if let Some(ref ty) = add.vector_type {
            //         if !self.vector_set.contains(ty.as_str()) {
            //             self.push_query_err(
            //                 q,
            //                 add.loc.clone(),
            //                 format!("vector type `{}` has not been declared", ty),
            //                 format!("add a `V::{}` schema first", ty),
            //             );
            //         }
            //     }
            //     Type::Vector(add.vector_type.as_deref())
            // }
            SearchVector(sv) => {
                if let Some(ref ty) = sv.vector_type {
                    if !self.vector_set.contains(ty.as_str()) {
                        self.push_query_err(
                            q,
                            sv.loc.clone(),
                            format!("vector type `{}` has not been declared", ty),
                            format!("add a `V::{}` schema first", ty),
                        );
                    }
                }
                let vec = match &sv.data {
                    Some(VectorData::Vector(v)) => GeneratedValue::Literal(GenRef::Ref(format!(
                        "[{}]",
                        v.iter()
                            .map(|f| f.to_string())
                            .collect::<Vec<String>>()
                            .join(",")
                    ))),
                    Some(VectorData::Identifier(i)) => {
                        self.is_valid_identifier(q, sv.loc.clone(), i.as_str());
                        // if is in params then use data.
                        if let Some(_) = q.parameters.iter().find(|p| p.name.1 == *i) {
                            GeneratedValue::Identifier(GenRef::Ref(format!(
                                "data.{}",
                                i.to_string()
                            )))
                        } else if let Some(_) = scope.get(i.as_str()) {
                            GeneratedValue::Identifier(GenRef::Ref(i.to_string()))
                        } else {
                            self.push_query_err(
                                q,
                                sv.loc.clone(),
                                format!("variable named `{}` is not in scope", i),
                                "declare {} in the current scope or fix the typo",
                            );
                            GeneratedValue::Unknown
                        }
                    }
                    _ => {
                        self.push_query_err(
                            q,
                            sv.loc.clone(),
                            "`SearchVector` must have a vector data".to_string(),
                            "add a vector data",
                        );
                        GeneratedValue::Unknown
                    }
                };
                let k = match &sv.k {
                    Some(k) => match &k.value {
                        EvaluatesToNumberType::I8(i) => {
                            GeneratedValue::Primitive(GenRef::Std(i.to_string()))
                        }
                        EvaluatesToNumberType::I16(i) => {
                            GeneratedValue::Primitive(GenRef::Std(i.to_string()))
                        }
                        EvaluatesToNumberType::I32(i) => {
                            GeneratedValue::Primitive(GenRef::Std(i.to_string()))
                        }
                        EvaluatesToNumberType::I64(i) => {
                            GeneratedValue::Primitive(GenRef::Std(i.to_string()))
                        }

                        EvaluatesToNumberType::U8(i) => {
                            GeneratedValue::Primitive(GenRef::Std(i.to_string()))
                        }
                        EvaluatesToNumberType::U16(i) => {
                            GeneratedValue::Primitive(GenRef::Std(i.to_string()))
                        }
                        EvaluatesToNumberType::U32(i) => {
                            GeneratedValue::Primitive(GenRef::Std(i.to_string()))
                        }
                        EvaluatesToNumberType::U64(i) => {
                            GeneratedValue::Primitive(GenRef::Std(i.to_string()))
                        }
                        EvaluatesToNumberType::U128(i) => {
                            GeneratedValue::Primitive(GenRef::Std(i.to_string()))
                        }
                        EvaluatesToNumberType::Identifier(i) => {
                            self.is_valid_identifier(q, sv.loc.clone(), i.as_str());
                            // is param
                            if let Some(_) = q.parameters.iter().find(|p| p.name.1 == *i) {
                                GeneratedValue::Identifier(GenRef::Std(format!(
                                    "data.{} as usize",
                                    i
                                )))
                            } else {
                                GeneratedValue::Identifier(GenRef::Std(i.to_string()))
                            }
                        }
                        _ => {
                            self.push_query_err(
                                q,
                                sv.loc.clone(),
                                "`SearchVector` must have a limit of vectors to return".to_string(),
                                "add a limit",
                            );
                            GeneratedValue::Unknown
                        }
                    },
                    None => {
                        self.push_query_err(
                            q,
                            sv.loc.clone(),
                            "`SearchV` must have a limit of vectors to return".to_string(),
                            "add a limit",
                        );
                        GeneratedValue::Unknown
                    }
                };

                let pre_filter: Option<Vec<BoExp>> = match &sv.pre_filter {
                    Some(expr) => {
                        let (_, stmt) = self.infer_expr_type(
                            expr,
                            scope,
                            q,
                            Some(Type::Vector(sv.vector_type.clone())),
                            None,
                        );
                        // Where/boolean ops don't change the element type,
                        // so `cur_ty` stays the same.
                        assert!(stmt.is_some());
                        let stmt = stmt.unwrap();
                        let mut gen_traversal = GeneratedTraversal {
                            traversal_type: TraversalType::NestedFrom(GenRef::Std("v".to_string())),
                            steps: vec![],
                            should_collect: ShouldCollect::ToVec,
                            source_step: Separator::Empty(SourceStep::Anonymous),
                        };
                        match stmt {
                            GeneratedStatement::Traversal(tr) => {
                                gen_traversal
                                    .steps
                                    .push(Separator::Period(GeneratedStep::Where(Where::Ref(
                                        WhereRef {
                                            expr: BoExp::Expr(tr),
                                        },
                                    ))));
                            }
                            GeneratedStatement::BoExp(expr) => {
                                gen_traversal
                                    .steps
                                    .push(Separator::Period(GeneratedStep::Where(match expr {
                                        BoExp::Exists(tr) => Where::Exists(WhereExists { tr }),
                                        _ => Where::Ref(WhereRef { expr }),
                                    })));
                            }
                            _ => unreachable!(),
                        }
                        Some(vec![BoExp::Expr(gen_traversal)])
                    }
                    None => None,
                };

                // Search returns nodes that contain the vectors
                (
                    Type::Vectors(sv.vector_type.clone()),
                    Some(GeneratedStatement::Traversal(GeneratedTraversal {
                        traversal_type: TraversalType::Ref,
                        steps: vec![],
                        should_collect: ShouldCollect::ToVec,
                        source_step: Separator::Period(SourceStep::SearchVector(
                            GeneratedSearchVector { vec, k, pre_filter },
                        )),
                    })),
                )
            }
            And(v) => {
                let exprs = v
                    .iter()
                    .map(|expr| {
                        let (_, stmt) =
                            self.infer_expr_type(expr, scope, q, parent_ty.clone(), None);
                        assert!(
                            stmt.is_some(),
                            "incorrect stmt should've been caught by `infer_expr_type`"
                        );

                        match stmt.unwrap() {
                            GeneratedStatement::BoExp(expr) => expr,
                            GeneratedStatement::Traversal(tr) => BoExp::Expr(tr),
                            _ => unreachable!(),
                        }
                    })
                    .collect::<Vec<_>>();
                (
                    Type::Boolean,
                    Some(GeneratedStatement::BoExp(BoExp::And(exprs))),
                )
            }
            Or(v) => {
                let exprs = v
                    .iter()
                    .map(|expr| {
                        let (_, stmt) =
                            self.infer_expr_type(expr, scope, q, parent_ty.clone(), None);
                        assert!(
                            stmt.is_some(),
                            "incorrect stmt should've been caught by `infer_expr_type`"
                        );
                        match stmt.unwrap() {
                            GeneratedStatement::BoExp(expr) => expr,
                            GeneratedStatement::Traversal(tr) => BoExp::Expr(tr),
                            _ => unreachable!(),
                        }
                    })
                    .collect::<Vec<_>>();
                (
                    Type::Boolean,
                    Some(GeneratedStatement::BoExp(BoExp::Or(exprs))),
                )
            }
            Exists(expr) => {
                let (_, stmt) = self.infer_expr_type(expr, scope, q, parent_ty, gen_query);
                assert!(stmt.is_some());
                assert!(matches!(stmt, Some(GeneratedStatement::Traversal(_))));
                let expr = match stmt.unwrap() {
                    GeneratedStatement::Traversal(mut tr) => {
                        tr.traversal_type =
                            TraversalType::NestedFrom(GenRef::Std("val".to_string()));
                        tr
                    }
                    _ => unreachable!(),
                };
                (
                    Type::Boolean,
                    Some(GeneratedStatement::BoExp(BoExp::Exists(expr))),
                )
            }
            Empty => (Type::Unknown, Some(GeneratedStatement::Empty)),
            BM25Search(bm25_search) => {
                // TODO: look into how best do type checking for type passed in
                if let Some(ref ty) = bm25_search.type_arg {
                    if !self.node_set.contains(ty.as_str()) {
                        self.push_query_err(
                            q,
                            bm25_search.loc.clone(),
                            format!("vector type `{}` has not been declared", ty),
                            format!("add a `V::{}` schema first", ty),
                        );
                    }
                }
                let vec = match &bm25_search.data {
                    Some(ValueType::Literal { value, loc }) => {
                        GeneratedValue::Literal(GenRef::Std(value.to_string()))
                    }
                    Some(ValueType::Identifier { value: i, loc }) => {
                        self.is_valid_identifier(q, bm25_search.loc.clone(), i.as_str());
                        // if is in params then use data.
                        if let Some(_) = q.parameters.iter().find(|p| p.name.1 == *i) {
                            GeneratedValue::Identifier(GenRef::Ref(format!(
                                "data.{}",
                                i.to_string()
                            )))
                        } else if let Some(_) = scope.get(i.as_str()) {
                            GeneratedValue::Identifier(GenRef::Ref(i.to_string()))
                        } else {
                            self.push_query_err(
                                q,
                                bm25_search.loc.clone(),
                                format!("variable named `{}` is not in scope", i),
                                "declare {} in the current scope or fix the typo",
                            );
                            GeneratedValue::Unknown
                        }
                    }
                    _ => {
                        self.push_query_err(
                            q,
                            bm25_search.loc.clone(),
                            "`SearchVector` must have a vector data".to_string(),
                            "add a vector data",
                        );
                        GeneratedValue::Unknown
                    }
                };
                let k = match &bm25_search.k {
                    Some(k) => match &k.value {
                        EvaluatesToNumberType::I8(i) => {
                            GeneratedValue::Primitive(GenRef::Std(i.to_string()))
                        }
                        EvaluatesToNumberType::I16(i) => {
                            GeneratedValue::Primitive(GenRef::Std(i.to_string()))
                        }
                        EvaluatesToNumberType::I32(i) => {
                            GeneratedValue::Primitive(GenRef::Std(i.to_string()))
                        }
                        EvaluatesToNumberType::I64(i) => {
                            GeneratedValue::Primitive(GenRef::Std(i.to_string()))
                        }

                        EvaluatesToNumberType::U8(i) => {
                            GeneratedValue::Primitive(GenRef::Std(i.to_string()))
                        }
                        EvaluatesToNumberType::U16(i) => {
                            GeneratedValue::Primitive(GenRef::Std(i.to_string()))
                        }
                        EvaluatesToNumberType::U32(i) => {
                            GeneratedValue::Primitive(GenRef::Std(i.to_string()))
                        }
                        EvaluatesToNumberType::U64(i) => {
                            GeneratedValue::Primitive(GenRef::Std(i.to_string()))
                        }
                        EvaluatesToNumberType::U128(i) => {
                            GeneratedValue::Primitive(GenRef::Std(i.to_string()))
                        }
                        EvaluatesToNumberType::Identifier(i) => {
                            self.is_valid_identifier(q, bm25_search.loc.clone(), i.as_str());
                            // is param
                            if let Some(_) = q.parameters.iter().find(|p| p.name.1 == *i) {
                                GeneratedValue::Identifier(GenRef::Std(format!(
                                    "data.{} as usize",
                                    i
                                )))
                            } else {
                                GeneratedValue::Identifier(GenRef::Std(i.to_string()))
                            }
                        }
                        _ => {
                            self.push_query_err(
                                q,
                                bm25_search.loc.clone(),
                                "`SearchVector` must have a limit of vectors to return".to_string(),
                                "add a limit",
                            );
                            GeneratedValue::Unknown
                        }
                    },
                    None => {
                        self.push_query_err(
                            q,
                            bm25_search.loc.clone(),
                            "`SearchV` must have a limit of vectors to return".to_string(),
                            "add a limit",
                        );
                        GeneratedValue::Unknown
                    }
                };

                let search_bm25 = SearchBM25 {
                    type_arg: GenRef::Literal(bm25_search.type_arg.clone().unwrap()),
                    query: vec,
                    k,
                };
                (
                    Type::Nodes(bm25_search.type_arg.clone()),
                    Some(GeneratedStatement::Traversal(GeneratedTraversal {
                        traversal_type: TraversalType::Ref,
                        steps: vec![],
                        should_collect: ShouldCollect::ToVec,
                        source_step: Separator::Period(SourceStep::SearchBM25(search_bm25)),
                    })),
                )
            }
            _ => {
                println!("Unknown expression: {:?}", expr);
                todo!()
            }
        }
    }

    // -----------------------------------------------------
    // Traversal‑specific checks
    // -----------------------------------------------------
    fn check_traversal(
        &mut self,
        tr: &'a Traversal,
        scope: &mut HashMap<&'a str, Type>,
        q: &'a Query,
        parent_ty: Option<Type>,
        gen_traversal: &mut GeneratedTraversal,
        gen_query: Option<&mut GeneratedQuery>,
    ) -> Type {
        let mut previous_step = None;
        let mut cur_ty = match &tr.start {
            StartNode::Node { node_type, ids } => {
                if !self.node_set.contains(node_type.as_str()) {
                    self.push_query_err(
                        q,
                        tr.loc.clone(),
                        format!("unknown node type `{}`", node_type),
                        format!("declare N::{} in the schema first", node_type),
                    );
                }
                if let Some(ids) = ids {
                    assert!(ids.len() == 1, "multiple ids not supported yet");
                    // check id exists in scope
                    match ids[0].clone() {
                        IdType::ByIndex { index, value, loc } => {
                            self.is_valid_identifier(q, loc.clone(), index.to_string().as_str());
                            let corresponding_field =
                                self.node_fields.get(node_type.as_str()).cloned();
                            match corresponding_field {
                                Some(node_fields) => {
                                    match node_fields
                                        .iter()
                                        .find(|(name, _)| name.to_string() == *index.to_string())
                                    {
                                        Some((_, field)) => {
                                            if !field.is_indexed() {
                                                self.push_query_err(q, loc.clone(), format!("field `{}` has not been indexed for node type `{}`", index, node_type), format!("use a field that has been indexed with `INDEX` in the schema for node type `{}`", node_type));
                                            } else {
                                                if let ValueType::Literal { ref value, ref loc } =
                                                    *value
                                                {
                                                    if !field.field_type.eq(value) {
                                                        self.push_query_err(q, loc.clone(), format!("value `{}` is of type `{}`, expected `{}`", value.to_string(), value, field.field_type), format!("use a value of type `{}`", field.field_type ));
                                                    }
                                                }
                                            }
                                        }
                                        None => unreachable!(),
                                    }
                                }
                                None => unreachable!(),
                            };
                            gen_traversal.source_step = Separator::Period(SourceStep::NFromIndex(
                                NFromIndex {
                                    index: GenRef::Literal(match *index {
                                        IdType::Identifier { value, loc: _ } => value,
                                        _ => {
                                            self.push_query_err(
                                                q,
                                                loc.clone(),
                                                "index type must be an identifier, got literal".to_string(),
                                                "use an existing identifier from the shema that has been indexed with `INDEX` instead".to_string(),
                                            );
                                            String::new()
                                        }
                                    }),
                                    key: GenRef::Ref(match *value {
                                        ValueType::Identifier { value: i, loc } => {
                                            if self.is_valid_identifier(q, loc.clone(), i.as_str())
                                            {
                                                if !scope.contains_key(i.as_str()) {
                                                    self.push_query_err(
                                                        q,
                                                        loc,
                                                        format!("variable named `{}` is not in scope", i),
                                                        format!(
                                                            "declare {} in the current scope or fix the typo",
                                                            i
                                                        ),
                                                    );
                                                }
                                            }
                                            format!("data.{}", i)
                                        }
                                        ValueType::Literal { value, loc } => match value {
                                            Value::String(s) => format!("\"{}\"", s),
                                            Value::I8(i) => i.to_string(),
                                            Value::I16(i) => i.to_string(),
                                            Value::I32(i) => i.to_string(),
                                            Value::I64(i) => i.to_string(),
                                            Value::U8(i) => i.to_string(),
                                            Value::U16(i) => i.to_string(),
                                            Value::U32(i) => i.to_string(),
                                            Value::U64(i) => i.to_string(),
                                            Value::U128(i) => i.to_string(),
                                            Value::F32(i) => i.to_string(),
                                            Value::F64(i) => i.to_string(),
                                            Value::Boolean(b) => b.to_string(),
                                            _ => unreachable!(),
                                        },
                                        _ => unreachable!(),
                                    }),
                                },
                            ));
                            gen_traversal.traversal_type = TraversalType::Ref;
                            Type::Node(Some(node_type.to_string()))
                        }
                        IdType::Identifier { value: i, loc } => {
                            if self.is_valid_identifier(q, loc.clone(), i.as_str()) {
                                if !scope.contains_key(i.as_str()) {
                                    self.push_query_err(
                                        q,
                                        loc.clone(),
                                        format!("variable named `{}` is not in scope", i),
                                        format!(
                                            "declare {} in the current scope or fix the typo",
                                            i
                                        ),
                                    );
                                }
                            }
                            gen_traversal.source_step =
                                Separator::Period(SourceStep::NFromID(NFromID {
                                    id: GenRef::Ref(format!("data.{}", i)),
                                    label: GenRef::Literal(node_type.clone()),
                                }));
                            gen_traversal.traversal_type = TraversalType::Ref;
                            Type::Node(Some(node_type.to_string()))
                        }
                        IdType::Literal { value: s, loc } => {
                            gen_traversal.source_step =
                                Separator::Period(SourceStep::NFromID(NFromID {
                                    id: GenRef::Ref(s),
                                    label: GenRef::Literal(node_type.clone()),
                                }));
                            gen_traversal.traversal_type = TraversalType::Ref;
                            Type::Node(Some(node_type.to_string()))
                        }
                    }
                } else {
                    gen_traversal.source_step =
                        Separator::Period(SourceStep::NFromType(NFromType {
                            label: GenRef::Literal(node_type.clone()),
                        }));
                    gen_traversal.traversal_type = TraversalType::Ref;
                    Type::Nodes(Some(node_type.to_string()))
                }
            }
            StartNode::Edge { edge_type, ids } => {
                if !self.edge_map.contains_key(edge_type.as_str()) {
                    self.push_query_err(
                        q,
                        tr.loc.clone(),
                        format!("unknown edge type `{}`", edge_type),
                        format!("declare E::{} in the schema first", edge_type),
                    );
                }
                if let Some(ids) = ids {
                    assert!(ids.len() == 1, "multiple ids not supported yet");
                    gen_traversal.source_step = Separator::Period(SourceStep::EFromID(EFromID {
                        id: match ids[0].clone() {
                            IdType::Identifier { value: i, loc } => {
                                if self.is_valid_identifier(q, loc.clone(), i.as_str()) {
                                    if !scope.contains_key(i.as_str()) {
                                        self.push_query_err(
                                            q,
                                            loc,
                                            format!("variable named `{}` is not in scope", i),
                                            format!(
                                                "declare {} in the current scope or fix the typo",
                                                i
                                            ),
                                        );
                                    }
                                }
                                GenRef::Std(format!("&data.{}", i))
                            }
                            IdType::Literal { value: s, loc } => GenRef::Std(s),
                            _ => unreachable!(),
                        },
                        label: GenRef::Literal(edge_type.clone()),
                    }));
                    gen_traversal.traversal_type = TraversalType::Ref;
                    Type::Edge(Some(edge_type.to_string()))
                } else {
                    gen_traversal.source_step =
                        Separator::Period(SourceStep::EFromType(EFromType {
                            label: GenRef::Literal(edge_type.clone()),
                        }));
                    gen_traversal.traversal_type = TraversalType::Ref;
                    Type::Edges(Some(edge_type.to_string()))
                }
            }

            StartNode::Identifier(identifier) => {
                match self.is_valid_identifier(q, tr.loc.clone(), identifier.as_str()) {
                    true => scope.get(identifier.as_str()).cloned().map_or_else(
                        || {
                            self.push_query_err(
                                q,
                                tr.loc.clone(),
                                format!("variable named `{}` is not in scope", identifier),
                                format!(
                                    "declare {} in the current scope or fix the typo",
                                    identifier
                                ),
                            );
                            Type::Unknown
                        },
                        |var_type| {
                            gen_traversal.traversal_type =
                                TraversalType::FromVar(GenRef::Std(identifier.clone()));
                            gen_traversal.source_step = Separator::Empty(SourceStep::Identifier(
                                GenRef::Std(identifier.clone()),
                            ));
                            var_type.clone()
                        },
                    ),
                    false => Type::Unknown,
                }
            }
            // anonymous will be the traversal type rather than the start type
            StartNode::Anonymous => {
                let parent = parent_ty.unwrap();
                gen_traversal.traversal_type =
                    TraversalType::FromVar(GenRef::Std("val".to_string())); // TODO: ensure this default is stable
                gen_traversal.source_step = Separator::Empty(SourceStep::Anonymous);
                parent
            }
        };

        // Track excluded fields for property validation
        let mut excluded: HashMap<&str, Loc> = HashMap::new();

        // Stream through the steps
        let number_of_steps = match tr.steps.len() {
            0 => 0,
            n => n - 1,
        };

        for (i, graph_step) in tr.steps.iter().enumerate() {
            let step = &graph_step.step;
            match step {
                StepType::Node(gs) | StepType::Edge(gs) => {
                    match self.apply_graph_step(&gs, &cur_ty, q, gen_traversal, scope) {
                        Some(new_ty) => {
                            cur_ty = new_ty;
                        }
                        None => { /* error already recorded */ }
                    }
                    excluded.clear(); // Traversal to a new element resets exclusions
                }

                StepType::Count => {
                    cur_ty = Type::Scalar(FieldType::I64);
                    excluded.clear();
                    gen_traversal
                        .steps
                        .push(Separator::Period(GeneratedStep::Count));
                    gen_traversal.should_collect = ShouldCollect::No;
                }

                StepType::Exclude(ex) => {
                    // checks if exclude is either the last step or the step before an object remapping or closure
                    // i.e. you cant have `N<Type>::!{field1}::Out<Label>`
                    if !(i == number_of_steps
                        || (i != number_of_steps - 1
                            && (!matches!(tr.steps[i + 1].step, StepType::Closure(_))
                                || !matches!(tr.steps[i + 1].step, StepType::Object(_)))))
                    {
                        self.push_query_err(
                            q,
                            ex.loc.clone(),
                            "exclude is only valid as the last step in a traversal,
                            or as the step before an object remapping or closure"
                                .to_string(),
                            "move exclude steps to the end of the traversal,
                            or remove the traversal steps following the exclude"
                                .to_string(),
                        );
                    }
                    self.validate_exclude(&cur_ty, tr, ex, &excluded, q);
                    for (_, key) in &ex.fields {
                        excluded.insert(key.as_str(), ex.loc.clone());
                    }
                    gen_traversal
                        .steps
                        .push(Separator::Period(GeneratedStep::Remapping(Remapping {
                            variable_name: "item".to_string(), // TODO: Change to start var
                            is_inner: false,
                            should_spread: false,
                            remappings: vec![RemappingType::ExcludeField(ExcludeField {
                                variable_name: "item".to_string(), // TODO: Change to start var
                                fields_to_exclude: ex
                                    .fields
                                    .iter()
                                    .map(|(_, field)| GenRef::Literal(field.clone()))
                                    .collect(),
                            })],
                        })));
                }

                StepType::Object(obj) => {
                    // TODO: Fix issue with step count being incorrect (i think its counting each field as a step)
                    // if i != number_of_steps {
                    //     println!("{} {}", i, number_of_steps);
                    //     self.push_query_err(
                    //         q,
                    //         obj.loc.clone(),
                    //         "object is only valid as the last step in a traversal".to_string(),
                    //         "move the object to the end of the traversal",
                    //     );
                    // }
                    self.validate_object(
                        &cur_ty,
                        tr,
                        obj,
                        &excluded,
                        q,
                        gen_traversal,
                        None,
                        scope,
                        None,
                    );
                }

                StepType::Where(expr) => {
                    let (_, stmt) =
                        self.infer_expr_type(expr, scope, q, Some(cur_ty.clone()), None);
                    // Where/boolean ops don't change the element type,
                    // so `cur_ty` stays the same.
                    assert!(stmt.is_some());
                    let stmt = stmt.unwrap();
                    match stmt {
                        GeneratedStatement::Traversal(tr) => {
                            gen_traversal
                                .steps
                                .push(Separator::Period(GeneratedStep::Where(Where::Ref(
                                    WhereRef {
                                        expr: BoExp::Expr(tr),
                                    },
                                ))));
                        }
                        GeneratedStatement::BoExp(expr) => {
                            gen_traversal
                                .steps
                                .push(Separator::Period(GeneratedStep::Where(match expr {
                                    BoExp::Exists(tr) => Where::Exists(WhereExists { tr }),
                                    _ => Where::Ref(WhereRef { expr }),
                                })));
                        }
                        _ => unreachable!(),
                    }
                }
                StepType::BooleanOperation(b_op) => {
                    let step = previous_step.unwrap();
                    let property_type = match &b_op.op {
                        BooleanOpType::LessThanOrEqual(expr)
                        | BooleanOpType::LessThan(expr)
                        | BooleanOpType::GreaterThanOrEqual(expr)
                        | BooleanOpType::GreaterThan(expr)
                        | BooleanOpType::Equal(expr)
                        | BooleanOpType::NotEqual(expr) => {
                            match self.infer_expr_type(expr, scope, q, Some(cur_ty.clone()), None) {
                                (Type::Scalar(ft), _) => ft.clone(),
                                (field_type, _) => {
                                    self.push_query_err(
                                        q,
                                        b_op.loc.clone(),
                                        format!("boolean operation `{}` cannot be applied to `{}`", b_op.loc.span, field_type.kind_str()),
                                        "make sure the expression evaluates to a number or a string".to_string(),
                                    );
                                    return field_type;
                                }
                            }
                        }
                        _ => return cur_ty.clone(),
                    };

                    // get type of field name
                    let field_name = match step {
                        StepType::Object(obj) => {
                            let fields = obj.fields;
                            assert!(fields.len() == 1);
                            Some(fields[0].value.value.clone())
                        }
                        _ => None,
                    };
                    if let Some(FieldValueType::Identifier(field_name)) = &field_name {
                        self.is_valid_identifier(q, b_op.loc.clone(), field_name.as_str());
                        match &cur_ty {
                            Type::Nodes(Some(node_ty)) | Type::Node(Some(node_ty)) => {
                                let field_set = self.node_fields.get(node_ty.as_str()).cloned();
                                if let Some(field_set) = field_set {
                                    match field_set.get(field_name.as_str()) {
                                        Some(field) => {
                                            if field.field_type != property_type {
                                                self.push_query_err(
                                                    q,
                                                    b_op.loc.clone(),
                                                    format!("property `{field_name}` is of type `{}` (from node type `{node_ty}::{{{field_name}}}`), which does not match type of compared value `{}`", field.field_type, property_type),
                                                    "make sure comparison value is of the same type as the property".to_string(),
                                                );
                                            }
                                        }
                                        None => {
                                            self.push_query_err(
                                                q,
                                                b_op.loc.clone(),
                                                format!(
                                                    "`{}` is not a field of {} `{}`",
                                                    field_name, "node", node_ty
                                                ),
                                                "check the schema field names",
                                            );
                                        }
                                    }
                                }
                            }
                            Type::Edges(Some(edge_ty)) | Type::Edge(Some(edge_ty)) => {
                                let field_set = self.edge_fields.get(edge_ty.as_str()).cloned();
                                if let Some(field_set) = field_set {
                                    match field_set.get(field_name.as_str()) {
                                        Some(field) => {
                                            if field.field_type != property_type {
                                                self.push_query_err(
                                                    q,
                                                    b_op.loc.clone(),
                                                    format!("property `{field_name}` is of type `{}` (from edge type `{edge_ty}::{{{field_name}}}`), which does not match type of compared value `{}`", field.field_type, property_type),
                                                    "make sure comparison value is of the same type as the property".to_string(),
                                                );
                                            }
                                        }
                                        None => {
                                            self.push_query_err(
                                                q,
                                                b_op.loc.clone(),
                                                format!(
                                                    "`{}` is not a field of {} `{}`",
                                                    field_name, "edge", edge_ty
                                                ),
                                                "check the schema field names",
                                            );
                                        }
                                    }
                                }
                            }
                            Type::Vectors(Some(sv)) | Type::Vector(Some(sv)) => {
                                let field_set = self.vector_fields.get(sv.as_str()).cloned();
                                if let Some(field_set) = field_set {
                                    match field_set.get(field_name.as_str()) {
                                        Some(field) => {
                                            if field.field_type != property_type {
                                                self.push_query_err(
                                                    q,
                                                    b_op.loc.clone(),
                                                    format!("property `{field_name}` is of type `{}` (from vector type `{sv}::{{{field_name}}}`), which does not match type of compared value `{}`", field.field_type, property_type),
                                                    "make sure comparison value is of the same type as the property".to_string(),
                                                );
                                            }
                                        }
                                        None => {
                                            self.push_query_err(
                                                q,
                                                b_op.loc.clone(),
                                                format!(
                                                    "`{}` is not a field of {} `{}`",
                                                    field_name, "vector", sv
                                                ),
                                                "check the schema field names",
                                            );
                                        }
                                    }
                                }
                            }
                            _ => {
                                self.push_query_err(
                                    q,
                                    b_op.loc.clone(),
                                    "boolean operation can only be applied to scalar values"
                                        .to_string(),
                                    "make sure the expression evaluates to a number or a string"
                                        .to_string(),
                                );
                            }
                        }
                    }

                    // self.infer_expr_type(expr, scope, q);
                    // Where/boolean ops don't change the element type,
                    // so `cur_ty` stays the same.
                    let op = match &b_op.op {
                        BooleanOpType::LessThanOrEqual(expr) => {
                            // assert!()
                            let v = match &expr.expr {
                                ExpressionType::IntegerLiteral(i) => {
                                    GeneratedValue::Primitive(GenRef::Std(i.to_string()))
                                }
                                ExpressionType::FloatLiteral(f) => {
                                    GeneratedValue::Primitive(GenRef::Std(f.to_string()))
                                }
                                ExpressionType::Identifier(i) => {
                                    self.is_valid_identifier(q, expr.loc.clone(), i.as_str());
                                    self.gen_identifier_or_param(q, i.as_str(), false)
                                }
                                _ => unreachable!("Cannot reach here"),
                            };
                            BoolOp::Lte(Lte { value: v })
                        }
                        BooleanOpType::LessThan(expr) => {
                            let v = match &expr.expr {
                                ExpressionType::IntegerLiteral(i) => {
                                    GeneratedValue::Primitive(GenRef::Std(i.to_string()))
                                }
                                ExpressionType::FloatLiteral(f) => {
                                    GeneratedValue::Primitive(GenRef::Std(f.to_string()))
                                }
                                ExpressionType::Identifier(i) => {
                                    self.is_valid_identifier(q, expr.loc.clone(), i.as_str());
                                    self.gen_identifier_or_param(q, i.as_str(), false)
                                }
                                _ => unreachable!("Cannot reach here"),
                            };
                            BoolOp::Lt(Lt { value: v })
                        }
                        BooleanOpType::GreaterThanOrEqual(expr) => {
                            let v = match &expr.expr {
                                ExpressionType::IntegerLiteral(i) => {
                                    GeneratedValue::Primitive(GenRef::Std(i.to_string()))
                                }
                                ExpressionType::FloatLiteral(f) => {
                                    GeneratedValue::Primitive(GenRef::Std(f.to_string()))
                                }
                                ExpressionType::Identifier(i) => {
                                    self.is_valid_identifier(q, expr.loc.clone(), i.as_str());
                                    self.gen_identifier_or_param(q, i.as_str(), false)
                                }
                                _ => unreachable!("Cannot reach here"),
                            };
                            BoolOp::Gte(Gte { value: v })
                        }
                        BooleanOpType::GreaterThan(expr) => {
                            let v = match &expr.expr {
                                ExpressionType::IntegerLiteral(i) => {
                                    GeneratedValue::Primitive(GenRef::Std(i.to_string()))
                                }
                                ExpressionType::FloatLiteral(f) => {
                                    GeneratedValue::Primitive(GenRef::Std(f.to_string()))
                                }
                                ExpressionType::Identifier(i) => {
                                    self.is_valid_identifier(q, expr.loc.clone(), i.as_str());
                                    self.gen_identifier_or_param(q, i.as_str(), false)
                                }
                                _ => unreachable!("Cannot reach here"),
                            };
                            BoolOp::Gt(Gt { value: v })
                        }
                        BooleanOpType::Equal(expr) => {
                            let v = match &expr.expr {
                                ExpressionType::BooleanLiteral(b) => {
                                    GeneratedValue::Primitive(GenRef::Std(b.to_string()))
                                }
                                ExpressionType::IntegerLiteral(i) => {
                                    GeneratedValue::Primitive(GenRef::Std(i.to_string()))
                                }
                                ExpressionType::FloatLiteral(f) => {
                                    GeneratedValue::Primitive(GenRef::Std(f.to_string()))
                                }
                                ExpressionType::StringLiteral(s) => {
                                    GeneratedValue::Primitive(GenRef::Literal(s.to_string()))
                                }
                                ExpressionType::Identifier(i) => {
                                    self.is_valid_identifier(q, expr.loc.clone(), i.as_str());
                                    self.gen_identifier_or_param(q, i.as_str(), false)
                                }
                                _ => unreachable!("Cannot reach here"),
                            };
                            BoolOp::Eq(Eq { value: v })
                        }
                        BooleanOpType::NotEqual(expr) => {
                            let v = match &expr.expr {
                                ExpressionType::BooleanLiteral(b) => {
                                    GeneratedValue::Primitive(GenRef::Std(b.to_string()))
                                }
                                ExpressionType::IntegerLiteral(i) => {
                                    GeneratedValue::Primitive(GenRef::Std(i.to_string()))
                                }
                                ExpressionType::FloatLiteral(f) => {
                                    GeneratedValue::Primitive(GenRef::Std(f.to_string()))
                                }
                                ExpressionType::StringLiteral(s) => {
                                    GeneratedValue::Primitive(GenRef::Literal(s.to_string()))
                                }
                                ExpressionType::Identifier(i) => {
                                    self.is_valid_identifier(q, expr.loc.clone(), i.as_str());
                                    self.gen_identifier_or_param(q, i.as_str(), false)
                                }
                                _ => unreachable!("Cannot reach here"),
                            };
                            BoolOp::Neq(Neq { value: v })
                        }
                        _ => unreachable!("shouldve been caught eariler"),
                    };
                    gen_traversal
                        .steps
                        .push(Separator::Period(GeneratedStep::BoolOp(op)));
                    gen_traversal.should_collect = ShouldCollect::No;
                }

                StepType::Update(update) => {
                    // Update returns the same type (nodes/edges) it started with.
                    match tr.steps.iter().nth_back(1) {
                        Some(step) => match &step.step {
                            StepType::Node(gs) => {
                                let node_ty = gs.get_item_type().unwrap();
                                let field_set = self.node_fields.get(node_ty.as_str()).cloned();
                                if let Some(field_set) = field_set {
                                    for FieldAddition { key, value, loc } in &update.fields {
                                        if !field_set.contains_key(key.as_str()) {
                                            self.push_query_err(
                                                q,
                                                loc.clone(),
                                                format!(
                                                    "`{}` is not a field of node `{}`",
                                                    key, node_ty
                                                ),
                                                "check the schema field names",
                                            );
                                        }
                                    }
                                }
                            }

                            StepType::Edge(gs) => {
                                let edge_ty = gs.get_item_type().unwrap();
                                let field_set = self.edge_fields.get(edge_ty.as_str()).cloned();
                                if let Some(field_set) = field_set {
                                    for FieldAddition { key, value, loc } in &update.fields {
                                        if !field_set.contains_key(key.as_str()) {
                                            self.push_query_err(
                                                q,
                                                loc.clone(),
                                                format!(
                                                    "`{}` is not a field of edge `{}`",
                                                    key, edge_ty
                                                ),
                                                "check the schema field names",
                                            );
                                        }
                                    }
                                }
                            }
                            _ => {
                                self.push_query_err(
                                    q,
                                    update.loc.clone(),
                                    "update is only valid on nodes or edges".to_string(),
                                    "update is only valid on nodes or edges".to_string(),
                                );
                                return cur_ty.clone();
                            }
                        },
                        None => match &tr.start {
                            StartNode::Node { node_type, .. } => {
                                let node_ty = node_type.as_str();
                                let field_set = self.node_fields.get(node_ty).cloned();
                                if let Some(field_set) = field_set {
                                    for FieldAddition { key, value, loc } in &update.fields {
                                        if !field_set.contains_key(key.as_str()) {
                                            self.push_query_err(
                                                q,
                                                loc.clone(),
                                                format!(
                                                    "`{}` is not a field of node `{}`",
                                                    key, node_ty
                                                ),
                                                "check the schema field names",
                                            );
                                        }
                                    }
                                }
                            }
                            StartNode::Edge { edge_type, .. } => {
                                let edge_ty = edge_type.as_str();
                                let field_set = self.edge_fields.get(edge_ty).cloned();
                                if let Some(field_set) = field_set {
                                    for FieldAddition { key, value, loc } in &update.fields {
                                        if !field_set.contains_key(key.as_str()) {
                                            self.push_query_err(
                                                q,
                                                loc.clone(),
                                                format!(
                                                    "`{}` is not a field of edge `{}`",
                                                    key, edge_ty
                                                ),
                                                "check the schema field names",
                                            );
                                        }
                                    }
                                }
                            }
                            _ => {
                                self.push_query_err(
                                    q,
                                    update.loc.clone(),
                                    "update is only valid on nodes or edges".to_string(),
                                    "update is only valid on nodes or edges".to_string(),
                                );
                                return cur_ty.clone();
                            }
                        },
                    };
                    gen_traversal.traversal_type = TraversalType::Update(Some(
                        update
                            .fields
                            .iter()
                            .map(|field| {
                                (
                                    field.key.clone(),
                                    match &field.value.value {
                                        FieldValueType::Identifier(i) => {
                                            self.is_valid_identifier(
                                                q,
                                                field.value.loc.clone(),
                                                i.as_str(),
                                            );
                                            self.gen_identifier_or_param(q, i.as_str(), true)
                                        }
                                        FieldValueType::Literal(l) => match l {
                                            Value::String(s) => {
                                                GeneratedValue::Literal(GenRef::Literal(s.clone()))
                                            }
                                            other => GeneratedValue::Primitive(GenRef::Std(
                                                other.to_string(),
                                            )),
                                        },
                                        FieldValueType::Expression(e) => match &e.expr {
                                            ExpressionType::Identifier(i) => {
                                                self.is_valid_identifier(
                                                    q,
                                                    e.loc.clone(),
                                                    i.as_str(),
                                                );
                                                self.gen_identifier_or_param(q, i.as_str(), true)
                                            }
                                            ExpressionType::StringLiteral(i) => {
                                                GeneratedValue::Primitive(GenRef::Std(
                                                    i.to_string(),
                                                ))
                                            }

                                            ExpressionType::IntegerLiteral(i) => {
                                                GeneratedValue::Primitive(GenRef::Std(
                                                    i.to_string(),
                                                ))
                                            }
                                            ExpressionType::FloatLiteral(i) => {
                                                GeneratedValue::Primitive(GenRef::Std(
                                                    i.to_string(),
                                                ))
                                            }
                                            v => {
                                                println!("ID {:?}", v);
                                                panic!("expr be primitive or value")
                                            }
                                        },
                                        v => {
                                            println!("{:?}", v);
                                            panic!("Should be primitive or value")
                                        }
                                    },
                                )
                            })
                            .collect(),
                    ));
                    gen_traversal.should_collect = ShouldCollect::No;
                    excluded.clear();
                }

                StepType::AddEdge(add) => {
                    if let Some(ref ty) = add.edge_type {
                        if !self.edge_map.contains_key(ty.as_str()) {
                            self.push_query_err(
                                q,
                                add.loc.clone(),
                                format!("`AddE<{}>` refers to unknown edge type", ty),
                                "declare the edge schema first",
                            );
                        }
                    }
                    cur_ty = Type::Edges(add.edge_type.clone());
                    excluded.clear();
                }

                StepType::Range((start, end)) => {
                    let (start, end) = match (&start.expr, &end.expr) {
                        (ExpressionType::Identifier(i), ExpressionType::Identifier(j)) => (
                            self.gen_identifier_or_param(q, i.as_str(), false),
                            self.gen_identifier_or_param(q, j.as_str(), false),
                        ),
                        (ExpressionType::IntegerLiteral(i), ExpressionType::IntegerLiteral(j)) => (
                            GeneratedValue::Primitive(GenRef::Std(i.to_string())),
                            GeneratedValue::Primitive(GenRef::Std(j.to_string())),
                        ),
                        _ => unreachable!("Cannot reach here"),
                    };
                    gen_traversal
                        .steps
                        .push(Separator::Period(GeneratedStep::Range(Range {
                            start: start,
                            end: end,
                        })));
                }
                StepType::OrderByAsc(expr) => {
                    // verify property access
                    let (_, stmt) =
                        self.infer_expr_type(expr, scope, q, Some(cur_ty.clone()), None);

                    assert!(stmt.is_some());
                    match stmt.unwrap() {
                        GeneratedStatement::Traversal(traversal) => {
                            let property = match &traversal.steps.last() {
                                Some(step) => match &step.inner() {
                                    GeneratedStep::PropertyFetch(property) => property.clone(),
                                    _ => unreachable!("Cannot reach here"),
                                },
                                None => unreachable!("Cannot reach here"),
                            };
                            gen_traversal
                                .steps
                                .push(Separator::Period(GeneratedStep::OrderBy(OrderBy {
                                    property,
                                    order: Order::Asc,
                                })));
                            gen_traversal.should_collect = ShouldCollect::Try;
                        }
                        _ => unreachable!("Cannot reach here"),
                    }
                }
                StepType::OrderByDesc(expr) => {
                    // verify property access
                    let (_, stmt) =
                        self.infer_expr_type(expr, scope, q, Some(cur_ty.clone()), None);

                    assert!(stmt.is_some());
                    match stmt.unwrap() {
                        GeneratedStatement::Traversal(traversal) => {
                            let property = match &traversal.steps.last() {
                                Some(step) => match &step.inner() {
                                    GeneratedStep::PropertyFetch(property) => property.clone(),
                                    _ => unreachable!("Cannot reach here"),
                                },
                                None => unreachable!("Cannot reach here"),
                            };
                            gen_traversal
                                .steps
                                .push(Separator::Period(GeneratedStep::OrderBy(OrderBy {
                                    property,
                                    order: Order::Desc,
                                })));
                            gen_traversal.should_collect = ShouldCollect::Try;
                        }
                        _ => unreachable!("Cannot reach here"),
                    }
                }
                StepType::Closure(cl) => {
                    if i != number_of_steps {
                        self.push_query_err(
                            q,
                            cl.loc.clone(),
                            "closure is only valid as the last step in a traversal".to_string(),
                            "move the closure to the end of the traversal",
                        );
                    }
                    // Add identifier to a temporary scope so inner uses pass
                    scope.insert(cl.identifier.as_str(), cur_ty.clone()); // If true then already exists so return error
                    let obj = &cl.object;
                    self.validate_object(
                        &cur_ty,
                        tr,
                        obj,
                        &excluded,
                        q,
                        gen_traversal,
                        None,
                        scope,
                        Some(&cl.identifier),
                    );

                    // gen_traversal
                    //     .steps
                    //     .push(Separator::Period(GeneratedStep::Remapping(Remapping {
                    //         is_inner: false,
                    //         should_spread: false,
                    //         variable_name: cl.identifier.clone(),
                    //         remappings: (),
                    //     })));
                    scope.remove(cl.identifier.as_str());
                    // gen_traversal.traversal_type =
                    //     TraversalType::Nested(GenRef::Std(var));
                }

                _ => {
                    unreachable!()
                }
            }
            previous_step = Some(step.clone());
        }
        match gen_traversal.traversal_type {
            TraversalType::Mut | TraversalType::Update(_) => {
                if let Some(gen_query) = gen_query {
                    gen_query.is_mut = true;
                }
            }
            _ => {}
        }
        cur_ty
    }

    fn validate_exclude_fields(
        &mut self,
        ex: &Exclude,
        field_set: &HashMap<&str, &Field>,
        excluded: &HashMap<&str, Loc>,
        q: &'a Query,
        type_name: &str,
        type_kind: &str,
        span: Option<Loc>,
    ) {
        for (loc, key) in &ex.fields {
            if let Some(loc) = excluded.get(key.as_str()) {
                self.push_query_err_with_fix(
                    q,
                    loc.clone(),
                    format!("field `{}` was previously excluded in this traversal", key),
                    format!("remove the exclusion of `{}`", key),
                    Fix::new(span.clone(), Some(loc.clone()), None),
                );
            } else if !field_set.contains_key(key.as_str()) {
                self.push_query_err(
                    q,
                    loc.clone(),
                    format!("`{}` is not a field of {} `{}`", key, type_kind, type_name),
                    "check the schema field names",
                );
            }
        }
    }

    fn validate_exclude(
        &mut self,
        cur_ty: &Type,
        tr: &Traversal,
        ex: &Exclude,
        excluded: &HashMap<&str, Loc>,
        q: &'a Query,
    ) {
        match &cur_ty {
            Type::Nodes(Some(node_ty)) | Type::Node(Some(node_ty)) => {
                if let Some(field_set) = self.node_fields.get(node_ty.as_str()).cloned() {
                    self.validate_exclude_fields(
                        ex,
                        &field_set,
                        &excluded,
                        q,
                        node_ty,
                        "node",
                        Some(tr.loc.clone()),
                    );
                }
            }
            Type::Edges(Some(edge_ty)) | Type::Edge(Some(edge_ty)) => {
                // for (key, val) in &obj.fields {
                if let Some(field_set) = self.edge_fields.get(edge_ty.as_str()).cloned() {
                    self.validate_exclude_fields(
                        ex,
                        &field_set,
                        &excluded,
                        q,
                        edge_ty,
                        "edge",
                        Some(tr.loc.clone()),
                    );
                }
            }
            Type::Vectors(Some(vector_ty)) | Type::Vector(Some(vector_ty)) => {
                // Vectors only have 'id' and 'embedding' fields
                if let Some(fields) = self.vector_fields.get(vector_ty.as_str()).cloned() {
                    self.validate_exclude_fields(
                        ex,
                        &fields,
                        &excluded,
                        q,
                        vector_ty,
                        "vector",
                        Some(tr.loc.clone()),
                    );
                }
            }
            Type::Anonymous(ty) => {
                self.validate_exclude(ty, tr, ex, excluded, q);
            }
            _ => {
                self.push_query_err(
                    q,
                    ex.fields[0].0.clone(),
                    "cannot access properties on this type".to_string(),
                    "exclude is only valid on nodes, edges and vectors",
                );
            }
        }
    }

    fn validate_object(
        &mut self,
        cur_ty: &Type,
        tr: &Traversal,
        obj: &'a Object,
        excluded: &HashMap<&str, Loc>,
        q: &'a Query,
        gen_traversal: &mut GeneratedTraversal,
        gen_query: Option<&mut GeneratedQuery>,
        scope: &mut HashMap<&'a str, Type>,
        var_name: Option<&str>,
    ) {
        match &cur_ty {
            Type::Node(Some(node_ty)) => {
                if let Some(field_set) = self.node_fields.get(node_ty.as_str()).cloned() {
                    // if there is only one field then it is a property access
                    if obj.fields.len() == 1
                        && matches!(obj.fields[0].value.value, FieldValueType::Identifier(_))
                    {
                        match &obj.fields[0].value.value {
                            FieldValueType::Identifier(lit) => {
                                self.is_valid_identifier(
                                    q,
                                    obj.fields[0].value.loc.clone(),
                                    lit.as_str(),
                                );
                                gen_traversal.steps.push(Separator::Period(
                                    GeneratedStep::PropertyFetch(GenRef::Literal(lit.clone())),
                                ));
                                gen_traversal.should_collect = ShouldCollect::ToVal;
                            }
                            _ => unreachable!(),
                        }
                    } else if obj.fields.len() > 0 {
                        // if there are multiple fields then it is a field remapping
                        // push object remapping where
                        let remapping = match var_name {
                            Some(var_name) => self.parse_object_remapping(
                                &obj.fields,
                                q,
                                false,
                                scope,
                                var_name,
                                cur_ty.clone(),
                            ),
                            None => self.parse_object_remapping(
                                &obj.fields,
                                q,
                                false,
                                scope,
                                "item",
                                cur_ty.clone(),
                            ),
                        };

                        gen_traversal
                            .steps
                            .push(Separator::Period(GeneratedStep::Remapping(remapping)));
                    } else {
                        // error
                        self.push_query_err(
                            q,
                            obj.fields[0].value.loc.clone(),
                            "node object must have at least one field".to_string(),
                            "node object must have at least one field".to_string(),
                        );
                    }
                }
            }
            Type::Nodes(Some(node_ty)) => {
                if let Some(field_set) = self.node_fields.get(node_ty.as_str()).cloned() {
                    // if there is only one field then it is a property access
                    if obj.fields.len() == 1
                        && matches!(obj.fields[0].value.value, FieldValueType::Identifier(_))
                    {
                        match &obj.fields[0].value.value {
                            FieldValueType::Identifier(lit) => {
                                self.is_valid_identifier(
                                    q,
                                    obj.fields[0].value.loc.clone(),
                                    lit.as_str(),
                                );
                                gen_traversal.steps.push(Separator::Period(
                                    GeneratedStep::PropertyFetch(GenRef::Literal(lit.clone())),
                                ));
                                gen_traversal.should_collect = ShouldCollect::ToVec;
                            }
                            _ => unreachable!(),
                        }
                    } else if obj.fields.len() > 0 {
                        // if there are multiple fields then it is a field remapping
                        // push object remapping where
                        let remapping = match var_name {
                            Some(var_name) => self.parse_object_remapping(
                                &obj.fields,
                                q,
                                false,
                                scope,
                                var_name,
                                cur_ty.clone(),
                            ),
                            None => self.parse_object_remapping(
                                &obj.fields,
                                q,
                                false,
                                scope,
                                "item",
                                cur_ty.clone(),
                            ),
                        };

                        gen_traversal
                            .steps
                            .push(Separator::Period(GeneratedStep::Remapping(remapping)));
                    } else {
                        // error
                        self.push_query_err(
                            q,
                            obj.fields[0].value.loc.clone(),
                            "node object must have at least one field".to_string(),
                            "node object must have at least one field".to_string(),
                        );
                    }
                }
            }
            Type::Edge(Some(edge_ty)) => {
                if let Some(field_set) = self.edge_fields.get(edge_ty.as_str()).cloned() {
                    // if there is only one field then it is a property access
                    if obj.fields.len() == 1
                        && matches!(obj.fields[0].value.value, FieldValueType::Identifier(_))
                    {
                        match &obj.fields[0].value.value {
                            FieldValueType::Identifier(lit) => {
                                self.is_valid_identifier(
                                    q,
                                    obj.fields[0].value.loc.clone(),
                                    lit.as_str(),
                                );
                                gen_traversal.steps.push(Separator::Period(
                                    GeneratedStep::PropertyFetch(GenRef::Literal(lit.clone())),
                                ));
                                gen_traversal.should_collect = ShouldCollect::ToVal;
                            }
                            _ => unreachable!(),
                        };
                    } else if obj.fields.len() > 0 {
                        // if there are multiple fields then it is a field remapping
                        // push object remapping where
                        let remapping = self.parse_object_remapping(
                            &obj.fields,
                            q,
                            false,
                            scope,
                            "item",
                            cur_ty.clone(),
                        );
                        gen_traversal
                            .steps
                            .push(Separator::Period(GeneratedStep::Remapping(remapping)));
                    } else {
                        // error
                        self.push_query_err(
                            q,
                            obj.fields[0].value.loc.clone(),
                            "edge object must have at least one field".to_string(),
                            "edge object must have at least one field".to_string(),
                        );
                    }
                }
            }
            Type::Edges(Some(edge_ty)) => {
                if let Some(field_set) = self.edge_fields.get(edge_ty.as_str()).cloned() {
                    // if there is only one field then it is a property access
                    if obj.fields.len() == 1
                        && matches!(obj.fields[0].value.value, FieldValueType::Identifier(_))
                    {
                        match &obj.fields[0].value.value {
                            FieldValueType::Identifier(lit) => {
                                self.is_valid_identifier(
                                    q,
                                    obj.fields[0].value.loc.clone(),
                                    lit.as_str(),
                                );
                                gen_traversal.steps.push(Separator::Period(
                                    GeneratedStep::PropertyFetch(GenRef::Literal(lit.clone())),
                                ));
                                gen_traversal.should_collect = ShouldCollect::ToVec;
                            }
                            _ => unreachable!(),
                        };
                    } else if obj.fields.len() > 0 {
                        // if there are multiple fields then it is a field remapping
                        // push object remapping where
                        let remapping = self.parse_object_remapping(
                            &obj.fields,
                            q,
                            false,
                            scope,
                            "item",
                            cur_ty.clone(),
                        );
                        gen_traversal
                            .steps
                            .push(Separator::Period(GeneratedStep::Remapping(remapping)));
                    } else {
                        // error
                        self.push_query_err(
                            q,
                            obj.fields[0].value.loc.clone(),
                            "edge object must have at least one field".to_string(),
                            "edge object must have at least one field".to_string(),
                        );
                    }
                }
            }
            Type::Vector(Some(vector_ty)) => {
                if let Some(field_set) = self.vector_fields.get(vector_ty.as_str()).cloned() {
                    // if there is only one field then it is a property access
                    if obj.fields.len() == 1
                        && matches!(obj.fields[0].value.value, FieldValueType::Identifier(_))
                    {
                        match &obj.fields[0].value.value {
                            FieldValueType::Identifier(lit) => {
                                self.is_valid_identifier(
                                    q,
                                    obj.fields[0].value.loc.clone(),
                                    lit.as_str(),
                                );
                                gen_traversal.steps.push(Separator::Period(
                                    GeneratedStep::PropertyFetch(GenRef::Literal(lit.clone())),
                                ));
                                gen_traversal.should_collect = ShouldCollect::ToVal;
                            }
                            _ => unreachable!(),
                        }
                    } else if obj.fields.len() > 0 {
                        // if there are multiple fields then it is a field remapping
                        // push object remapping where
                        let remapping = match var_name {
                            Some(var_name) => self.parse_object_remapping(
                                &obj.fields,
                                q,
                                false,
                                scope,
                                var_name,
                                cur_ty.clone(),
                            ),
                            None => self.parse_object_remapping(
                                &obj.fields,
                                q,
                                false,
                                scope,
                                "item",
                                cur_ty.clone(),
                            ),
                        };
                        gen_traversal
                            .steps
                            .push(Separator::Period(GeneratedStep::Remapping(remapping)));
                    } else {
                        // error
                        self.push_query_err(
                            q,
                            obj.fields[0].value.loc.clone(),
                            "vector object must have at least one field".to_string(),
                            "vector object must have at least one field".to_string(),
                        );
                    }
                }
            }
            Type::Vectors(Some(vector_ty)) => {
                if let Some(field_set) = self.vector_fields.get(vector_ty.as_str()).cloned() {
                    // if there is only one field then it is a property access
                    if obj.fields.len() == 1
                        && matches!(obj.fields[0].value.value, FieldValueType::Identifier(_))
                    {
                        match &obj.fields[0].value.value {
                            FieldValueType::Identifier(lit) => {
                                self.is_valid_identifier(
                                    q,
                                    obj.fields[0].value.loc.clone(),
                                    lit.as_str(),
                                );
                                gen_traversal.steps.push(Separator::Period(
                                    GeneratedStep::PropertyFetch(GenRef::Literal(lit.clone())),
                                ));
                                gen_traversal.should_collect = ShouldCollect::ToVec;
                            }
                            _ => unreachable!(),
                        }
                    } else if obj.fields.len() > 0 {
                        // if there are multiple fields then it is a field remapping
                        // push object remapping where
                        let remapping = match var_name {
                            Some(var_name) => self.parse_object_remapping(
                                &obj.fields,
                                q,
                                false,
                                scope,
                                var_name,
                                cur_ty.clone(),
                            ),
                            None => self.parse_object_remapping(
                                &obj.fields,
                                q,
                                false,
                                scope,
                                "item",
                                cur_ty.clone(),
                            ),
                        };
                        gen_traversal
                            .steps
                            .push(Separator::Period(GeneratedStep::Remapping(remapping)));
                    } else {
                        // error
                        self.push_query_err(
                            q,
                            obj.fields[0].value.loc.clone(),
                            "vector object must have at least one field".to_string(),
                            "vector object must have at least one field".to_string(),
                        );
                    }
                }
            }
            Type::Anonymous(ty) => {
                self.validate_object(
                    ty,
                    tr,
                    obj,
                    excluded,
                    q,
                    gen_traversal,
                    gen_query,
                    scope,
                    var_name,
                );
            }
            _ => {
                self.push_query_err(
                    q,
                    obj.fields[0].value.loc.clone(),
                    "cannot access properties on this type".to_string(),
                    "property access is only valid on nodes, edges and vectors",
                );
            }
        }
    }

    /// Check that a graph‑navigation step is allowed for the current element
    /// kind and return the post‑step kind.
    fn apply_graph_step(
        &mut self,
        gs: &'a GraphStep,
        cur_ty: &Type,
        q: &'a Query,
        traversal: &mut GeneratedTraversal,
        scope: &mut HashMap<&'a str, Type>,
    ) -> Option<Type> {
        use GraphStepType::*;
        match (&gs.step, cur_ty.base()) {
            // Node‑to‑Edge
            (
                OutE(label),
                Type::Nodes(Some(node_label))
                | Type::Node(Some(node_label))
                | Type::Vectors(Some(node_label))
                | Type::Vector(Some(node_label)),
            ) => {
                traversal
                    .steps
                    .push(Separator::Period(GeneratedStep::OutE(GeneratedOutE {
                        label: GenRef::Literal(label.clone()),
                    })));
                let edge = self.edge_map.get(label.as_str());
                if edge.is_none() {
                    self.push_query_err(
                        q,
                        gs.loc.clone(),
                        format!("Edge of type `{}` does not exist", label),
                        "check the schema for valid edge types",
                    );
                    return None;
                }
                match edge.unwrap().from.1 == node_label.clone() {
                    true => Some(Type::Edges(Some(label.to_string()))),
                    false => {
                        self.push_query_err(
                            q,
                            gs.loc.clone(),
                            format!(
                                "Edge of type `{}` exists but it is not a valid outgoing edge type for node of type `{}`",
                                label, node_label
                            ),
                            "check the schema for valid edge types",
                        );
                        None
                    }
                }
            }
            (
                InE(label),
                Type::Nodes(Some(node_label))
                | Type::Node(Some(node_label))
                | Type::Vectors(Some(node_label))
                | Type::Vector(Some(node_label)),
            ) => {
                traversal
                    .steps
                    .push(Separator::Period(GeneratedStep::InE(GeneratedInE {
                        label: GenRef::Literal(label.clone()),
                    })));
                let edge = self.edge_map.get(label.as_str());
                if edge.is_none() {
                    self.push_query_err(
                        q,
                        gs.loc.clone(),
                        format!("Edge of type `{}` does not exist", label),
                        "check the schema for valid edge types",
                    );
                    return None;
                }

                match edge.unwrap().to.1 == node_label.clone() {
                    true => Some(Type::Edges(Some(label.to_string()))),
                    false => {
                        self.push_query_err(
                            q,
                            gs.loc.clone(),
                            format!("Edge of type `{}` does not exist", label),
                            "check the schema for valid edge types",
                        );
                        None
                    }
                }
            }

            // Node‑to‑Node
            (
                Out(label),
                Type::Nodes(Some(node_label))
                | Type::Node(Some(node_label))
                | Type::Vectors(Some(node_label))
                | Type::Vector(Some(node_label)),
            ) => {
                let edge_type = match self.edge_map.get(label.as_str()) {
                    Some(ref edge) => {
                        if self.node_set.contains(edge.to.1.as_str()) {
                            EdgeType::Node
                        } else if self.vector_set.contains(edge.to.1.as_str()) {
                            EdgeType::Vec
                        } else {
                            panic!("Edge of type `{}` does not exist", label);
                        }
                    }
                    None => {
                        unreachable!() // throw error
                    }
                };
                traversal
                    .steps
                    .push(Separator::Period(GeneratedStep::Out(GeneratedOut {
                        edge_type: GenRef::Ref(edge_type.to_string()),
                        label: GenRef::Literal(label.clone()),
                    })));
                let edge = self.edge_map.get(label.as_str());
                // assert!(edge.is_some()); // make sure is caught
                if edge.is_none() {
                    self.push_query_err(
                        q,
                        gs.loc.clone(),
                        format!("Edge of type `{}` does not exist", label),
                        "check the schema for valid edge types",
                    );
                    return None;
                }
                match edge.unwrap().from.1 == node_label.clone() {
                    true => {
                        if EdgeType::Node == edge_type {
                            Some(Type::Nodes(Some(edge.unwrap().to.1.clone())))
                        } else if EdgeType::Vec == edge_type {
                            Some(Type::Vector(Some(edge.unwrap().to.1.clone())))
                        } else {
                            None
                        }
                    }
                    false => {
                        self.push_query_err(
                            q,
                            gs.loc.clone(),
                            format!(
                                "Edge of type `{}` exists but it is not a valid outgoing edge type for node of type `{}`",
                                label, node_label
                            ),
                            "check the schema for valid edge types",
                        );
                        None
                    }
                }
            }

            (
                In(label),
                Type::Nodes(Some(node_label))
                | Type::Node(Some(node_label))
                | Type::Vectors(Some(node_label))
                | Type::Vector(Some(node_label)),
            ) => {
                let edge_type = match self.edge_map.get(label.as_str()) {
                    Some(ref edge) => {
                        if self.node_set.contains(edge.from.1.as_str()) {
                            EdgeType::Node
                        } else if self.vector_set.contains(edge.from.1.as_str()) {
                            EdgeType::Vec
                        } else {
                            panic!("Edge of type `{}` does not exist", label);
                        }
                    }
                    None => {
                        unreachable!()
                    }
                };

                traversal
                    .steps
                    .push(Separator::Period(GeneratedStep::In(GeneratedIn {
                        edge_type: GenRef::Ref(edge_type.to_string()),
                        label: GenRef::Literal(label.clone()),
                    })));
                let edge = self.edge_map.get(label.as_str());
                // assert!(edge.is_some());
                if edge.is_none() {
                    self.push_query_err(
                        q,
                        gs.loc.clone(),
                        format!("Edge of type `{}` does not exist", label),
                        "check the schema for valid edge types",
                    );
                    return None;
                }

                match edge.unwrap().to.1 == node_label.clone() {
                    true => {
                        if EdgeType::Node == edge_type {
                            Some(Type::Nodes(Some(edge.unwrap().to.1.clone())))
                        } else if EdgeType::Vec == edge_type {
                            Some(Type::Vector(Some(edge.unwrap().to.1.clone())))
                        } else {
                            None
                        }
                    }
                    false => {
                        self.push_query_err(
                            q,
                            gs.loc.clone(),
                            format!(
                                "Edge of type `{}` exists but it is not a valid incoming edge type for node of type `{}`",
                                label, node_label
                            ),
                            "check the schema for valid edge types",
                        );
                        None
                    }
                }
            }

            // Edge‑to‑Node
            (FromN, Type::Edges(Some(edge_ty)) | Type::Edge(Some(edge_ty))) => {
                let new_ty = if let Some(edge_schema) = self.edge_map.get(edge_ty.as_str()) {
                    let node_type = &edge_schema.from.1;
                    if !self.node_set.contains(node_type.as_str()) {
                        self.push_query_err(
                            q,
                            gs.loc.clone(),
                            format!(
                                "edge type `{}` does not have a node type as its `From` source",
                                edge_ty
                            ),
                            format!("set the `From` type of the edge to a node type"),
                        );
                    }
                    match cur_ty {
                        Type::Edges(_) => Some(Type::Nodes(Some(node_type.clone()))),
                        Type::Edge(_) => Some(Type::Node(Some(node_type.clone()))),
                        _ => None,
                    }
                } else {
                    None
                };
                traversal
                    .steps
                    .push(Separator::Period(GeneratedStep::FromN));
                new_ty
            }
            (ToN, Type::Edges(Some(edge_ty)) | Type::Edge(Some(edge_ty))) => {
                let new_ty = if let Some(edge_schema) = self.edge_map.get(edge_ty.as_str()) {
                    let node_type = &edge_schema.to.1;
                    if !self.node_set.contains(node_type.as_str()) {
                        self.push_query_err(
                            q,
                            gs.loc.clone(),
                            format!(
                                "edge type `{}` does not have a node type as its `To` target",
                                edge_ty
                            ),
                            format!("set the `To` type of the edge to a node type"),
                        );
                    }
                    match cur_ty {
                        Type::Edges(_) => Some(Type::Nodes(Some(node_type.clone()))),
                        Type::Edge(_) => Some(Type::Node(Some(node_type.clone()))),
                        _ => None,
                    }
                } else {
                    None
                };
                traversal.steps.push(Separator::Period(GeneratedStep::ToN));
                new_ty
            }
            (FromV, Type::Edges(Some(edge_ty)) | Type::Edge(Some(edge_ty))) => {
                // Get the source vector type from the edge schema
                let new_ty = if let Some(edge_schema) = self.edge_map.get(edge_ty.as_str()) {
                    let source_type = &edge_schema.from.1;
                    if !self.vector_set.contains(source_type.as_str()) {
                        self.push_query_err(
                            q,
                            gs.loc.clone(),
                            format!(
                                "edge type `{}` does not have a vector type as its `From` source",
                                edge_ty
                            ),
                            format!("set the `From` type of the edge to a vector type"),
                        );
                    }
                    match cur_ty {
                        Type::Edges(_) => Some(Type::Vectors(Some(source_type.clone()))),
                        Type::Edge(_) => Some(Type::Vector(Some(source_type.clone()))),
                        _ => None,
                    }
                } else {
                    None
                };
                traversal
                    .steps
                    .push(Separator::Period(GeneratedStep::FromV));
                new_ty
            }
            (ToV, Type::Edges(Some(edge_ty)) | Type::Edge(Some(edge_ty))) => {
                // Get the target vector type from the edge schema
                let new_ty = if let Some(edge_schema) = self.edge_map.get(edge_ty.as_str()) {
                    let target_type = &edge_schema.to.1;
                    if !self.vector_set.contains(target_type.as_str()) {
                        self.push_query_err(
                            q,
                            gs.loc.clone(),
                            format!(
                                "edge type `{}` does not have a vector type as its `To` target",
                                edge_ty
                            ),
                            format!("set the `To` type of the edge to a vector type"),
                        );
                    }
                    match cur_ty {
                        Type::Edges(_) => Some(Type::Vectors(Some(target_type.clone()))),
                        Type::Edge(_) => Some(Type::Vector(Some(target_type.clone()))),
                        _ => None,
                    }
                } else {
                    None
                };
                traversal.steps.push(Separator::Period(GeneratedStep::ToV));
                new_ty
            }
            (ShortestPath(sp), Type::Nodes(_) | Type::Node(_)) => {
                let type_arg = match sp.type_arg.clone() {
                    Some(type_arg) => Some(GenRef::Literal(type_arg)),
                    None => None,
                };
                // check edge type is valid
                traversal
                    .steps
                    .push(Separator::Period(GeneratedStep::ShortestPath(
                        match (sp.from.clone(), sp.to.clone()) {
                            // TODO: get rid of clone
                            (Some(from), Some(to)) => GeneratedShortestPath {
                                label: type_arg,
                                from: Some(GenRef::from(from)),
                                to: Some(GenRef::from(to)),
                            },
                            (Some(from), None) => GeneratedShortestPath {
                                label: type_arg,
                                from: Some(GenRef::from(from)),
                                to: None,
                            },
                            (None, Some(to)) => GeneratedShortestPath {
                                label: type_arg,
                                from: None,
                                to: Some(GenRef::from(to)),
                            },
                            (None, None) => panic!("Invalid shortest path"),
                        },
                    )));
                Some(Type::Unknown)
            }
            (SearchVector(sv), Type::Vectors(Some(vector_ty)) | Type::Vector(Some(vector_ty))) => {
                if !(matches!(cur_ty, Type::Vector(_)) || matches!(cur_ty, Type::Vectors(_))) {
                    self.push_query_err(
                            q,
                            sv.loc.clone(),
                            format!(
                                "`SearchVector` must be used on a vector type, got `{}`, which is of type `{}`",
                                cur_ty.get_type_name(), cur_ty.kind_str()
                            ),
                            "ensure the result of the previous step is a vector type",
                        );
                }
                if let Some(ref ty) = sv.vector_type {
                    if !self.vector_set.contains(ty.as_str()) {
                        self.push_query_err(
                            q,
                            sv.loc.clone(),
                            format!("vector type `{}` has not been declared", ty),
                            format!("add a `V::{}` schema first", ty),
                        );
                    }
                }
                let vec = match &sv.data {
                    Some(VectorData::Vector(v)) => {
                        VecData::Standard(GeneratedValue::Literal(GenRef::Ref(format!(
                            "[{}]",
                            v.iter()
                                .map(|f| f.to_string())
                                .collect::<Vec<String>>()
                                .join(",")
                        ))))
                    }
                    Some(VectorData::Identifier(i)) => {
                        self.is_valid_identifier(q, sv.loc.clone(), i.as_str());
                        // if is in params then use data.
                        if let Some(_) = q.parameters.iter().find(|p| p.name.1 == *i) {
                            VecData::Standard(GeneratedValue::Identifier(GenRef::Ref(format!(
                                "data.{}",
                                i.to_string()
                            ))))
                        } else if let Some(_) = scope.get(i.as_str()) {
                            VecData::Standard(GeneratedValue::Identifier(GenRef::Ref(
                                i.to_string(),
                            )))
                        } else {
                            self.push_query_err(
                                q,
                                sv.loc.clone(),
                                format!("variable named `{}` is not in scope", i),
                                "declare {} in the current scope or fix the typo",
                            );
                            VecData::Standard(GeneratedValue::Unknown)
                        }
                    }
                    Some(VectorData::Embed(e)) => match &e.value {
                        EvaluatesToString::Identifier(i) => {
                            VecData::Embed(self.gen_identifier_or_param(q, &i, true))
                        }
                        EvaluatesToString::StringLiteral(s) => {
                            VecData::Embed(GeneratedValue::Literal(GenRef::Ref(s.clone())))
                        }
                    },
                    _ => {
                        self.push_query_err(
                            q,
                            sv.loc.clone(),
                            "`SearchVector` must have a vector data".to_string(),
                            "add a vector data",
                        );
                        VecData::Standard(GeneratedValue::Unknown)
                    }
                };
                let k = match &sv.k {
                    Some(k) => match &k.value {
                        EvaluatesToNumberType::I8(i) => {
                            GeneratedValue::Primitive(GenRef::Std(i.to_string()))
                        }
                        EvaluatesToNumberType::I16(i) => {
                            GeneratedValue::Primitive(GenRef::Std(i.to_string()))
                        }
                        EvaluatesToNumberType::I32(i) => {
                            GeneratedValue::Primitive(GenRef::Std(i.to_string()))
                        }
                        EvaluatesToNumberType::I64(i) => {
                            GeneratedValue::Primitive(GenRef::Std(i.to_string()))
                        }
                        EvaluatesToNumberType::U8(i) => {
                            GeneratedValue::Primitive(GenRef::Std(i.to_string()))
                        }
                        EvaluatesToNumberType::U16(i) => {
                            GeneratedValue::Primitive(GenRef::Std(i.to_string()))
                        }
                        EvaluatesToNumberType::U32(i) => {
                            GeneratedValue::Primitive(GenRef::Std(i.to_string()))
                        }
                        EvaluatesToNumberType::U64(i) => {
                            GeneratedValue::Primitive(GenRef::Std(i.to_string()))
                        }
                        EvaluatesToNumberType::U128(i) => {
                            GeneratedValue::Primitive(GenRef::Std(i.to_string()))
                        }
                        EvaluatesToNumberType::Identifier(i) => {
                            self.is_valid_identifier(q, sv.loc.clone(), i.as_str());
                            // is param
                            if let Some(_) = q.parameters.iter().find(|p| p.name.1 == *i) {
                                GeneratedValue::Identifier(GenRef::Std(format!(
                                    "data.{} as usize",
                                    i
                                )))
                            } else {
                                GeneratedValue::Identifier(GenRef::Std(i.to_string()))
                            }
                        }
                        _ => {
                            self.push_query_err(
                                q,
                                sv.loc.clone(),
                                "`SearchVector` must have a limit of vectors to return".to_string(),
                                "add a limit",
                            );
                            GeneratedValue::Unknown
                        }
                    },
                    None => {
                        self.push_query_err(
                            q,
                            sv.loc.clone(),
                            "`SearchV` must have a limit of vectors to return".to_string(),
                            "add a limit",
                        );
                        GeneratedValue::Unknown
                    }
                };

                // Search returns nodes that contain the vectors

                // Some(GeneratedStatement::Traversal(GeneratedTraversal {
                //     traversal_type: TraversalType::Ref,
                //     steps: vec![],
                //     should_collect: ShouldCollect::ToVec,
                //     source_step: Separator::Period(SourceStep::SearchVector(
                //         GeneratedSearchVector { vec, k, pre_filter },
                //     )),
                // }))
                traversal
                    .steps
                    .push(Separator::Period(GeneratedStep::SearchVector(
                        SearchVectorStep { vec, k },
                    )));
                // traversal.traversal_type = TraversalType::Ref;
                traversal.should_collect = ShouldCollect::ToVec;
                Some(Type::Vector(Some(vector_ty.clone())))
            }
            // Anything else is illegal
            _ => {
                self.push_query_err(
                    q,
                    gs.loc.clone(),
                    format!(
                        "traversal step `{}` cannot follow a step that returns {}",
                        gs.loc
                            .span
                            .trim_matches(|c: char| c == '"' || c.is_whitespace() || c == '\n')
                            .bold(),
                        cur_ty
                            .kind_str()
                            .trim_matches(|c: char| c == '"' || c.is_whitespace() || c == '\n')
                            .bold()
                    ),
                    self.get_traversal_step_hint(cur_ty, &gs.step).as_str(),
                );
                None
            }
        }
    }

    fn get_traversal_step_hint(&self, current_step: &Type, next_step: &GraphStepType) -> String {
        match (current_step, next_step) {
            (
                Type::Nodes(Some(span))
                | Type::Node(Some(span))
                | Type::Vectors(Some(span))
                | Type::Vector(Some(span)),
                GraphStepType::ToN | GraphStepType::FromN,
            ) => {
                format!(
                    "\n{}\n{}",
                    format!(
                        "      • Use `OutE` or `InE` to traverse edges from `{}`",
                        span
                    ),
                    format!(
                        "      • Use `Out` or `In` to traverse nodes from `{}`",
                        span
                    ),
                )
            }
            (Type::Edges(Some(span)), GraphStepType::OutE(_) | GraphStepType::InE(_)) => {
                format!("use `FromN` or `ToN` to traverse nodes from `{}`", span)
            }
            (Type::Edges(Some(span)), GraphStepType::Out(_) | GraphStepType::In(_)) => {
                format!("use `FromN` or `ToN` to traverse nodes from `{}`", span)
            }

            (_, _) => {
                println!(
                    "get_traversal_step_hint: {:?}, {:?}",
                    current_step, next_step
                );
                "re-order the traversal or remove the invalid step".to_string()
            }
        }
    }

    fn parse_object_remapping(
        &mut self,
        obj: &'a Vec<FieldAddition>,
        q: &'a Query,
        is_inner: bool,
        scope: &mut HashMap<&'a str, Type>,
        var_name: &str,
        parent_ty: Type,
    ) -> Remapping {
        let remappings = obj
            .into_iter()
            .map(|FieldAddition { key, value, .. }| {
                match &value.value {
                    // if the field value is a traversal then it is a TraversalRemapping
                    FieldValueType::Traversal(traversal) => {
                        let mut inner_traversal = GeneratedTraversal::default();
                        self.check_traversal(
                            &traversal,
                            scope,
                            q,
                            Some(parent_ty.clone()),
                            &mut inner_traversal,
                            None,
                        );
                        match &traversal.start {
                            StartNode::Identifier(name) => {
                                if name.to_string() == var_name {
                                    inner_traversal.traversal_type = TraversalType::NestedFrom(
                                        GenRef::Std(var_name.to_string()),
                                    );
                                } else {
                                    inner_traversal.traversal_type =
                                        TraversalType::FromVar(GenRef::Std(name.to_string()));
                                }
                            }
                            _ => {
                                // self.push_query_err(
                                //     q,
                                //     value.loc.clone(),
                                //     "invalid traversal start".to_string(),
                                //     "must be anonymous or identifier".to_string(),
                                // );
                                inner_traversal.traversal_type =
                                    TraversalType::NestedFrom(GenRef::Std(var_name.to_string()));
                            }
                        };

                        match &traversal.steps.last() {
                            Some(step) => {
                                match step.step  {
                                    StepType::Count | StepType::BooleanOperation(_) => {
                                        return RemappingType::ValueRemapping(ValueRemapping {
                                            variable_name: var_name.to_string(),
                                            field_name: key.clone(),
                                            value: GenRef::Std(inner_traversal.to_string()),
                                        })
                                    }
                                    _ => {
                                        RemappingType::TraversalRemapping(TraversalRemapping {
                                            variable_name: var_name.to_string(),
                                            new_field: key.clone(),
                                            new_value: inner_traversal,
                                        })
                                    }
                                }
                            }
                            None => {
                                RemappingType::TraversalRemapping(TraversalRemapping {
                                    variable_name: var_name.to_string(),
                                    new_field: key.clone(),
                                    new_value: inner_traversal,
                                })
                            }
                        }
                    }
                    FieldValueType::Expression(expr) => {
                        match &expr.expr {
                            ExpressionType::Traversal(traversal) => {
                                let mut inner_traversal = GeneratedTraversal::default();
                                self.check_traversal(
                                    &traversal,
                                    scope,
                                    q,
                                    Some(parent_ty.clone()),
                                    &mut inner_traversal,
                                    None,
                                );
                                match &traversal.start {
                                    StartNode::Identifier(name) => {
                                        if name.to_string() == var_name {
                                            inner_traversal.traversal_type =
                                                TraversalType::NestedFrom(GenRef::Std(
                                                    var_name.to_string(),
                                                ));
                                        } else {
                                            inner_traversal.traversal_type = TraversalType::FromVar(
                                                GenRef::Std(name.to_string()),
                                            );
                                        }
                                    }
                                    _ => {
                                        // self.push_query_err(
                                        //     q,
                                        //     value.loc.clone(),
                                        //     "invalid traversal start".to_string(),
                                        //     "must be anonymous or identifier".to_string(),
                                        // );
                                        inner_traversal.traversal_type = TraversalType::NestedFrom(
                                            GenRef::Std(var_name.to_string()),
                                        );
                                    }
                                };
                                RemappingType::TraversalRemapping(TraversalRemapping {
                                    variable_name: var_name.to_string(),
                                    new_field: key.clone(),
                                    new_value: inner_traversal,
                                })
                            }
                            ExpressionType::Exists(exists) => {
                                todo!()
                            }
                            ExpressionType::BooleanLiteral(bo_lit) => {
                                RemappingType::ValueRemapping(ValueRemapping {
                                    variable_name: var_name.to_string(),
                                    field_name: key.clone(),
                                    value: GenRef::Literal(bo_lit.to_string()), // TODO: Implement
                                })
                            }
                            ExpressionType::FloatLiteral(float) => {
                                RemappingType::ValueRemapping(ValueRemapping {
                                    variable_name: var_name.to_string(),
                                    field_name: key.clone(),
                                    value: GenRef::Literal(float.to_string()), // TODO: Implement
                                })
                            }
                            ExpressionType::StringLiteral(string) => {
                                RemappingType::ValueRemapping(ValueRemapping {
                                    variable_name: var_name.to_string(),
                                    field_name: key.clone(),
                                    value: GenRef::Literal(string.clone()), // TODO: Implement
                                })
                            }
                            ExpressionType::IntegerLiteral(integer) => {
                                RemappingType::ValueRemapping(ValueRemapping {
                                    variable_name: var_name.to_string(),
                                    field_name: key.clone(),
                                    value: GenRef::Literal(integer.to_string()), // TODO: Implement
                                })
                            }
                            ExpressionType::Identifier(identifier) => {
                                self.is_valid_identifier(q, value.loc.clone(), identifier.as_str());
                                if scope.contains_key(identifier.as_str()) {
                                    return RemappingType::IdentifierRemapping(
                                        IdentifierRemapping {
                                            variable_name: var_name.to_string(),
                                            field_name: key.clone(),
                                            identifier_value: identifier.into(), // TODO: Implement
                                        },
                                    );
                                } else {
                                    let (is_valid_field, item_type) = match &parent_ty {
                                        Type::Nodes(Some(ty)) | Type::Node(Some(ty)) => (self
                                            .node_fields
                                            .get(ty.as_str())
                                            .unwrap()
                                            .contains_key(identifier.as_str()), ty.as_str()),
                                        Type::Edges(Some(ty)) | Type::Edge(Some(ty)) => (self
                                            .edge_fields
                                            .get(ty.as_str())
                                            .unwrap()
                                            .contains_key(identifier.as_str()), ty.as_str()),
                                        Type::Vectors(Some(ty)) | Type::Vector(Some(ty)) => (self
                                            .vector_fields
                                            .get(ty.as_str())
                                            .unwrap()
                                            .contains_key(identifier.as_str()), ty.as_str()),
                                        _ => unreachable!(),
                                    };
                                    match is_valid_field {
                                        true => {
                                            RemappingType::TraversalRemapping(TraversalRemapping {
                                                variable_name: var_name.to_string(),
                                                new_field: key.clone(),
                                                new_value: GeneratedTraversal {
                                                    traversal_type: TraversalType::NestedFrom(
                                                        GenRef::Std(var_name.to_string()),
                                                    ),
                                                    source_step: Separator::Empty(
                                                        SourceStep::Anonymous,
                                                    ),
                                                    steps: vec![Separator::Period(
                                                        GeneratedStep::PropertyFetch(
                                                            GenRef::Literal(identifier.to_string()),
                                                        ),
                                                    )],
                                                    should_collect: ShouldCollect::ToVal,
                                                },
                                            })
                                        }
                                        false => {
                                            self.push_query_err(
                                                q,
                                                expr.loc.clone(),
                                                format!(
                                                    "`{}` is not a field of type `{}` or is not a variable in scope",
                                                    identifier, item_type
                                                ),
                                                "check the schema field names or declare the variable".to_string(),
                                            );
                                            RemappingType::Empty
                                        }
                                    }
                                }
                            }
                            _ => {
                                self.push_query_err(
                                    q,
                                    expr.loc.clone(),
                                    "invalid expression".to_string(),
                                    "invalid expression".to_string(),
                                );
                                RemappingType::Empty
                            }
                        }
                    }
                    // if field value is identifier then push field remapping
                    FieldValueType::Literal(lit) => {
                        RemappingType::ValueRemapping(ValueRemapping {
                            variable_name: var_name.to_string(),
                            field_name: key.clone(),
                            value: GenRef::from(lit.clone()), // TODO: Implement
                        })
                    }
                    FieldValueType::Identifier(identifier) => {
                        self.is_valid_identifier(q, value.loc.clone(), identifier.as_str());
                        if scope.contains_key(identifier.as_str()) {
                            return RemappingType::IdentifierRemapping(IdentifierRemapping {
                                variable_name: var_name.to_string(),
                                field_name: key.clone(),
                                identifier_value: identifier.into(), // TODO: Implement
                            });
                        } else {
                            let (is_valid_field, item_type) = match &parent_ty {
                                Type::Nodes(Some(ty)) | Type::Node(Some(ty)) => (self
                                        .node_fields
                                        .get(ty.as_str())
                                        .unwrap()
                                        .contains_key(identifier.as_str()),
                                    ty.as_str()),
                                Type::Edges(Some(ty)) | Type::Edge(Some(ty)) => (self
                                        .edge_fields
                                        .get(ty.as_str())
                                        .unwrap()
                                        .contains_key(identifier.as_str()),
                                    ty.as_str()),
                                Type::Vectors(Some(ty)) | Type::Vector(Some(ty)) => (self
                                        .vector_fields
                                        .get(ty.as_str())
                                        .unwrap()
                                        .contains_key(identifier.as_str()),
                                    ty.as_str()),
                                _ => unreachable!(),
                            };
                            match is_valid_field {
                                true => RemappingType::TraversalRemapping(TraversalRemapping {
                                    variable_name: var_name.to_string(),
                                    new_field: key.clone(),
                                    new_value: GeneratedTraversal {
                                        traversal_type: TraversalType::NestedFrom(GenRef::Std(
                                            var_name.to_string(),
                                        )),
                                        source_step: Separator::Empty(SourceStep::Anonymous),
                                        steps: vec![Separator::Period(
                                            GeneratedStep::PropertyFetch(GenRef::Literal(
                                                identifier.to_string(),
                                            )),
                                        )],
                                        should_collect: ShouldCollect::ToVec,
                                    },
                                }),
                                false => {
                                    self.push_query_err(
                                        q,
                                        value.loc.clone(),
                                        format!(
                                                    "`{}` is not a field of type `{}` or is not a variable in scope",
                                            identifier, item_type
                                        ),
                                        "check the schema field names or declare the variable".to_string(),
                                    );
                                    RemappingType::Empty
                                }
                            }
                        }
                    }
                    // if the field value is another object or closure then recurse (sub mapping would go where traversal would go)
                    FieldValueType::Fields(fields) => {
                        let remapping = self.parse_object_remapping(
                            &fields,
                            q,
                            true,
                            scope,
                            var_name,
                            parent_ty.clone(),
                        );
                        RemappingType::ObjectRemapping(ObjectRemapping {
                            variable_name: var_name.to_string(),
                            field_name: key.clone(),
                            remapping,
                        })
                    } // object or closure
                    FieldValueType::Empty => {
                        self.push_query_err(
                            q,
                            obj[0].loc.clone(),
                            "field value is empty".to_string(),
                            "field value must be a literal, identifier, traversal,or object"
                                .to_string(),
                        );
                        RemappingType::Empty
                    } // err
                }
                // cast to a remapping type
            })
            .collect();

        Remapping {
            variable_name: var_name.to_string(),
            is_inner,
            remappings,
            should_spread: false,
        }
    }

    fn walk_statements(
        &mut self,
        scope: &mut HashMap<&'a str, Type>,
        q: &'a Query,
        query: &mut GeneratedQuery,
        statement: &'a Statement,
    ) -> Option<GeneratedStatement> {
        use StatementType::*;
        match &statement.statement {
            Assignment(assign) => {
                if scope.contains_key(assign.variable.as_str()) {
                    self.push_query_err(
                        q,
                        assign.loc.clone(),
                        format!("variable `{}` is already declared", assign.variable),
                        "rename the new variable or remove the previous definition",
                    );
                }

                let (rhs_ty, stmt) =
                    self.infer_expr_type(&assign.value, scope, q, None, Some(query));
                scope.insert(assign.variable.as_str(), rhs_ty);
                assert!(stmt.is_some(), "Assignment statement should be generated");

                let assignment = GeneratedStatement::Assignment(GeneratedAssignment {
                    variable: GenRef::Std(assign.variable.clone()),
                    value: Box::new(stmt.unwrap()),
                });
                // query.statements.push(assignment.clone());
                Some(assignment)
            }

            AddNode(add) => {
                if let Some(ref ty) = add.node_type {
                    if !self.node_set.contains(ty.as_str()) {
                        self.push_query_err(
                            q,
                            add.loc.clone(),
                            format!("`AddN<{}>` refers to unknown node type", ty),
                            "declare the node schema first",
                        );
                    }
                    let label = GenRef::Literal(ty.clone());

                    let node_in_schema = self
                        .output
                        .nodes
                        .iter()
                        .find(|n| n.name == ty.as_str())
                        .unwrap()
                        .clone();

                    // Validate fields if both type and fields are present
                    if let Some(fields) = &add.fields {
                        // Get the field set before validation
                        // TODO: Check field types
                        let field_set = self.node_fields.get(ty.as_str()).cloned();
                        if let Some(field_set) = field_set {
                            for (field_name, value) in fields {
                                if !field_set.contains_key(field_name.as_str()) {
                                    self.push_query_err(
                                        q,
                                        add.loc.clone(),
                                        format!("`{}` is not a field of node `{}`", field_name, ty),
                                        "check the schema field names",
                                    );
                                }
                                match value {
                                    ValueType::Identifier { value, loc } => {
                                        if self.is_valid_identifier(q, loc.clone(), value.as_str())
                                        {
                                            if !scope.contains_key(value.as_str()) {
                                                self.push_query_err(
                                                    q,
                                                    loc.clone(),
                                                    format!("`{}` is not in scope", value),
                                                    "declare it earlier or fix the typo",
                                                );
                                            }
                                        };
                                    }
                                    ValueType::Literal { value, loc } => {
                                        // check against type
                                        let field_type = self
                                            .node_fields
                                            .get(ty.as_str())
                                            .unwrap()
                                            .get(field_name.as_str())
                                            .unwrap()
                                            .field_type
                                            .clone();
                                        if field_type != *value {
                                            self.push_query_err(
                                                 q,
                                                 loc.clone(),
                                                 format!("value `{}` is of type `{}`, which does not match type {} declared in the schema for field `{}` on node type `{}`", value, GenRef::from(value.clone()), field_type, field_name, ty),
                                                 "ensure the value is of the same type as the field declared in the schema".to_string(),
                                             );
                                        }
                                    }
                                    _ => {}
                                }
                            }
                        }
                        let mut properties: HashMap<String, GeneratedValue> = fields
                            .iter()
                            .map(|(field_name, value)| {
                                (
                                    field_name.clone(),
                                    match value {
                                        ValueType::Literal { value, loc } => {
                                            match self
                                                .node_fields
                                                .get(ty.as_str())
                                                .unwrap()
                                                .get(field_name.as_str())
                                                .unwrap()
                                                .field_type
                                                == FieldType::Date
                                            {
                                                true => match Date::new(value) {
                                                    Ok(date) => GeneratedValue::Literal(
                                                        GenRef::Literal(date.to_rfc3339()),
                                                    ),
                                                    Err(e) => {
                                                        self.push_query_err(
                                                            q,
                                                            loc.clone(),
                                                            e.to_string(),
                                                            "ensure the value is a valid date",
                                                        );
                                                        GeneratedValue::Unknown
                                                    }
                                                },
                                                false => GeneratedValue::Literal(GenRef::from(
                                                    value.clone(),
                                                )),
                                            }
                                        }
                                        ValueType::Identifier { value, loc } => {
                                            self.is_valid_identifier(
                                                q,
                                                loc.clone(),
                                                value.as_str(),
                                            );
                                            // when doing object field access would need to include object here
                                            GeneratedValue::Identifier(GenRef::Std(format!(
                                                "data.{}.clone()",
                                                value.clone()
                                            )))
                                        }
                                        v => {
                                            self.push_query_err(
                                                q,
                                                add.loc.clone(),
                                                format!("`{:?}` is not a valid field value", v),
                                                "use a literal or identifier",
                                            );
                                            GeneratedValue::Unknown
                                        }
                                    },
                                )
                            })
                            .collect();

                        let default_properties = node_in_schema
                            .properties
                            .iter()
                            .filter_map(|p| p.default_value.clone().map(|v| (p.name.clone(), v)))
                            .collect::<Vec<(String, GeneratedValue)>>();

                        for (field_name, default_value) in default_properties {
                            if !properties.contains_key(field_name.as_str()) {
                                properties.insert(field_name, default_value);
                            }
                        }

                        let secondary_indices = {
                            let secondary_indices = node_in_schema
                                .properties
                                .iter()
                                .filter_map(|p| {
                                    matches!(p.is_index, FieldPrefix::Index)
                                        .then_some(p.name.clone())
                                })
                                .collect::<Vec<_>>();
                            match secondary_indices.is_empty() {
                                true => None,
                                false => Some(secondary_indices),
                            }
                        };

                        let add_n = AddN {
                            label,
                            properties: Some(properties.into_iter().collect()),
                            secondary_indices,
                        };

                        let stmt = GeneratedStatement::Traversal(GeneratedTraversal {
                            source_step: Separator::Period(SourceStep::AddN(add_n)),
                            steps: vec![],
                            traversal_type: TraversalType::Mut,
                            should_collect: ShouldCollect::ToVec,
                        });
                        query.is_mut = true;

                        return Some(stmt);
                    }
                }
                self.push_query_err(
                    q,
                    add.loc.clone(),
                    "`AddN` must have a node type".to_string(),
                    "add a node type",
                );
                None
            }

            AddEdge(add) => {
                if let Some(ref ty) = add.edge_type {
                    if !self.edge_map.contains_key(ty.as_str()) {
                        self.push_query_err(
                            q,
                            add.loc.clone(),
                            format!("`AddE<{}>` refers to unknown edge type", ty),
                            "declare the edge schema first",
                        );
                    }
                    let label = GenRef::Literal(ty.clone());
                    // Validate fields if both type and fields are present
                    let properties = match &add.fields {
                        Some(fields) => {
                            // Get the field set before validation
                            let field_set = self.edge_fields.get(ty.as_str()).cloned();
                            if let Some(field_set) = field_set {
                                for (field_name, value) in fields {
                                    if !field_set.contains_key(field_name.as_str()) {
                                        self.push_query_err(
                                            q,
                                            add.loc.clone(),
                                            format!(
                                                "`{}` is not a field of edge `{}`",
                                                field_name, ty
                                            ),
                                            "check the schema field names",
                                        );
                                    }
                                    match value {
                                        ValueType::Identifier { value, loc } => {
                                            if self.is_valid_identifier(
                                                q,
                                                loc.clone(),
                                                value.as_str(),
                                            ) {
                                                if !scope.contains_key(value.as_str()) {
                                                    self.push_query_err(
                                                        q,
                                                        loc.clone(),
                                                        format!("`{}` is not in scope", value),
                                                        "declare it earlier or fix the typo",
                                                    );
                                                }
                                            };
                                        }
                                        ValueType::Literal { value, loc } => {
                                            // check against type
                                            let field_type = self
                                                .edge_fields
                                                .get(ty.as_str())
                                                .unwrap()
                                                .get(field_name.as_str())
                                                .unwrap()
                                                .field_type
                                                .clone();
                                            if field_type != *value {
                                                self.push_query_err(
                                                     q,
                                                     loc.clone(),
                                                     format!("value `{}` is of type `{}`, which does not match type {} declared in the schema for field `{}` on node type `{}`", value, GenRef::from(value.clone()), field_type, field_name, ty),
                                                     "ensure the value is of the same type as the field declared in the schema".to_string(),
                                                 );
                                            }
                                        }
                                        _ => {}
                                    }
                                }
                            }
                            Some(
                                fields
                                    .iter()
                                    .map(|(field_name, value)| {
                                        (
                                            field_name.clone(),
                                            match value {
                                                ValueType::Literal { value, loc } => {
                                                    match self
                                                        .edge_fields
                                                        .get(ty.as_str())
                                                        .unwrap()
                                                        .get(field_name.as_str())
                                                        .unwrap()
                                                        .field_type
                                                        == FieldType::Date
                                                    {
                                                        true => match Date::new(value) {
                                                            Ok(date) => GeneratedValue::Literal(
                                                                GenRef::Literal(date.to_rfc3339()),
                                                            ),
                                                            Err(e) => {
                                                                self.push_query_err(
                                                                    q,
                                                                    loc.clone(),
                                                                    e.to_string(),
                                                                    "ensure the value is a valid date",
                                                                );
                                                                GeneratedValue::Unknown
                                                            }
                                                        },
                                                        false => GeneratedValue::Literal(GenRef::from(
                                                            value.clone(),
                                                        )),
                                                    }
                                                }
                                                ValueType::Identifier { value, loc } => {
                                                    self.is_valid_identifier(
                                                        q,
                                                        loc.clone(),
                                                        value.as_str(),
                                                    );
                                                    GeneratedValue::Identifier(GenRef::Std(
                                                        format!("data.{}.clone()", value.clone()), // keep track of used variables
                                                    ))
                                                }
                                                v => {
                                                    self.push_query_err(
                                                        q,
                                                        add.loc.clone(),
                                                        format!(
                                                            "`{:?}` is not a valid field value",
                                                            v
                                                        ),
                                                        "use a literal or identifier",
                                                    );
                                                    GeneratedValue::Unknown
                                                }
                                            },
                                        )
                                    })
                                    .collect(),
                            )
                        }
                        None => None,
                    };
                    let to = match &add.connection.to_id {
                        Some(id) => match id {
                            IdType::Identifier { value, loc } => {
                                self.is_valid_identifier(q, loc.clone(), value.as_str());
                                self.gen_id_access_or_param(q, value.as_str())
                            }
                            IdType::Literal { value, loc } => {
                                GeneratedValue::Literal(GenRef::Literal(value.clone()))
                            }
                            _ => unreachable!(),
                        },
                        _ => {
                            self.push_query_err(
                                q,
                                add.loc.clone(),
                                "`AddE` must have a to id".to_string(),
                                "add a to id",
                            );
                            GeneratedValue::Unknown
                        }
                    };
                    let from = match &add.connection.from_id {
                        Some(id) => match id {
                            IdType::Identifier { value, loc } => {
                                self.is_valid_identifier(q, loc.clone(), value.as_str());
                                self.gen_id_access_or_param(q, value.as_str())
                            }
                            IdType::Literal { value, loc } => {
                                GeneratedValue::Literal(GenRef::Literal(value.clone()))
                            }
                            _ => unreachable!(),
                        },
                        _ => {
                            self.push_query_err(
                                q,
                                add.loc.clone(),
                                "`AddE` must have a from id".to_string(),
                                "add a from id",
                            );
                            GeneratedValue::Unknown
                        }
                    };
                    let add_e = AddE {
                        to,
                        from,
                        label,
                        properties,
                        // secondary_indices: None, // TODO: Add secondary indices by checking against labeled `INDEX` fields in schema
                    };
                    let stmt = GeneratedStatement::Traversal(GeneratedTraversal {
                        source_step: Separator::Period(SourceStep::AddE(add_e)),
                        steps: vec![],
                        traversal_type: TraversalType::Mut,
                        should_collect: ShouldCollect::ToVec,
                    });
                    query.is_mut = true;
                    // query.statements.push(stmt.clone());
                    return Some(stmt);
                }
                self.push_query_err(
                    q,
                    add.loc.clone(),
                    "`AddE` must have an edge type".to_string(),
                    "add an edge type",
                );
                None
            }

            AddVector(add) => {
                if let Some(ref ty) = add.vector_type {
                    if !self.vector_set.contains(ty.as_str()) {
                        self.push_query_err(
                            q,
                            add.loc.clone(),
                            format!("vector type `{}` has not been declared", ty),
                            format!("add a `V::{}` schema first", ty),
                        );
                    }
                    // Validate vector fields
                    let (label, properties) = match &add.fields {
                        Some(fields) => {
                            let field_set = self.vector_fields.get(ty.as_str()).cloned();
                            if let Some(field_set) = field_set {
                                for (field_name, value) in fields {
                                    if !field_set.contains_key(field_name.as_str()) {
                                        self.push_query_err(
                                            q,
                                            add.loc.clone(),
                                            format!(
                                                "`{}` is not a field of vector `{}`",
                                                field_name, ty
                                            ),
                                            "check the schema field names",
                                        );
                                    }
                                    match value {
                                        ValueType::Identifier { value, loc } => {
                                            if self.is_valid_identifier(
                                                q,
                                                loc.clone(),
                                                value.as_str(),
                                            ) {
                                                if !scope.contains_key(value.as_str()) {
                                                    self.push_query_err(
                                                        q,
                                                        loc.clone(),
                                                        format!("`{}` is not in scope", value),
                                                        "declare it earlier or fix the typo",
                                                    );
                                                }
                                            };
                                        }
                                        ValueType::Literal { value, loc } => {
                                            // check against type
                                            let field_type = self
                                                .vector_fields
                                                .get(ty.as_str())
                                                .unwrap()
                                                .get(field_name.as_str())
                                                .unwrap()
                                                .field_type
                                                .clone();
                                            if field_type != *value {
                                                self.push_query_err(
                                                     q,
                                                     loc.clone(),
                                                     format!("value `{}` is of type `{}`, which does not match type {} declared in the schema for field `{}` on node type `{}`", value, GenRef::from(value.clone()), field_type, field_name, ty),
                                                     "ensure the value is of the same type as the field declared in the schema".to_string(),
                                                 );
                                            }
                                        }
                                        _ => {}
                                    }
                                }
                            }
                            let label = GenRef::Literal(ty.clone());
                            let properties = fields
                                .iter()
                                .map(|(field_name, value)| {
                                    (
                                        field_name.clone(),
                                        match value {
                                            ValueType::Literal { value, loc } => {
                                                match self
                                                    .vector_fields
                                                    .get(ty.as_str())
                                                    .unwrap()
                                                    .get(field_name.as_str())
                                                    .unwrap()
                                                    .field_type
                                                    == FieldType::Date
                                                {
                                                    true => match Date::new(value) {
                                                        Ok(date) => GeneratedValue::Literal(
                                                            GenRef::Literal(date.to_rfc3339()),
                                                        ),
                                                        Err(e) => {
                                                            self.push_query_err(
                                                                q,
                                                                loc.clone(),
                                                                e.to_string(),
                                                                "ensure the value is a valid date",
                                                            );
                                                            GeneratedValue::Unknown
                                                        }
                                                    },
                                                    false => GeneratedValue::Literal(GenRef::from(
                                                        value.clone(),
                                                    )),
                                                }
                                            }
                                            ValueType::Identifier { value, loc } => {
                                                self.is_valid_identifier(
                                                    q,
                                                    loc.clone(),
                                                    value.as_str(),
                                                );
                                                GeneratedValue::Identifier(GenRef::Std(format!(
                                                    "data.{}.clone()",
                                                    value.clone()
                                                )))
                                            }
                                            v => {
                                                self.push_query_err(
                                                    q,
                                                    add.loc.clone(),
                                                    format!("`{:?}` is not a valid field value", v),
                                                    "use a literal or identifier",
                                                );
                                                GeneratedValue::Unknown
                                            }
                                        },
                                    )
                                })
                                .collect();
                            (label, Some(properties))
                        }
                        None => (GenRef::Literal(ty.clone()), None),
                    };
                    if let Some(vec_data) = &add.data {
                        let vec = match vec_data {
                            VectorData::Vector(v) => {
                                VecData::Standard(GeneratedValue::Literal(GenRef::Ref(format!(
                                    "[{}]",
                                    v.iter()
                                        .map(|f| f.to_string())
                                        .collect::<Vec<String>>()
                                        .join(",")
                                ))))
                            }
                            VectorData::Identifier(i) => {
                                VecData::Standard(self.gen_identifier_or_param(q, &i, true))
                            }
                            VectorData::Embed(e) => match &e.value {
                                EvaluatesToString::Identifier(i) => {
                                    VecData::Embed(self.gen_identifier_or_param(q, &i, true))
                                }
                                EvaluatesToString::StringLiteral(s) => {
                                    VecData::Embed(GeneratedValue::Literal(GenRef::Ref(s.clone())))
                                }
                            },
                        };
                        let add_v = AddV {
                            vec,
                            label,
                            properties,
                        };
                        let stmt = GeneratedStatement::Traversal(GeneratedTraversal {
                            source_step: Separator::Period(SourceStep::AddV(add_v)),
                            steps: vec![],
                            traversal_type: TraversalType::Mut,
                            should_collect: ShouldCollect::ToVec,
                        });
                        query.is_mut = true;
                        return Some(stmt);
                    }
                }
                self.push_query_err(
                    q,
                    add.loc.clone(),
                    "`AddV` must have a vector type".to_string(),
                    "add a vector type",
                );
                None
            }
            BatchAddVector(add) => {
                if let Some(ref ty) = add.vector_type {
                    if !self.vector_set.contains(ty.as_str()) {
                        self.push_query_err(
                            q,
                            add.loc.clone(),
                            format!("vector type `{}` has not been declared", ty),
                            "add a `V::{}` schema first",
                        );
                    }
                }
                None
            }

            Drop(expr) => {
                // Nothing special right now; still type‑check sub‑expressions
                query.is_mut = true;
                let (_, stmt) = self.infer_expr_type(expr, scope, q, None, Some(query));
                // query.statements.push(stmt.clone().unwrap());
                assert!(stmt.is_some());
                if let Some(GeneratedStatement::Traversal(mut tr)) = stmt {
                    tr.should_collect = ShouldCollect::No;
                    // tr.traversal_type = TraversalType::Mut;
                    Some(GeneratedStatement::Drop(GeneratedDrop { expression: tr }))
                } else {
                    panic!("Drop should only be applied to traversals");
                }
            }

            SearchVector(sv) => {
                if let Some(ref ty) = sv.vector_type {
                    if !self.vector_set.contains(ty.as_str()) {
                        self.push_query_err(
                            q,
                            sv.loc.clone(),
                            format!("vector type `{}` has not been declared", ty),
                            format!("add a `V::{}` schema first", ty),
                        );
                    }
                }
                let vec = match &sv.data {
                    Some(VectorData::Vector(v)) => GeneratedValue::Literal(GenRef::Ref(format!(
                        "[{}]",
                        v.iter()
                            .map(|f| f.to_string())
                            .collect::<Vec<String>>()
                            .join(",")
                    ))),
                    Some(VectorData::Identifier(i)) => {
                        self.is_valid_identifier(q, sv.loc.clone(), i.as_str());
                        // if is in params then use data.
                        if let Some(_) = q.parameters.iter().find(|p| p.name.1 == *i) {
                            GeneratedValue::Identifier(GenRef::Ref(format!(
                                "data.{}",
                                i.to_string()
                            )))
                        } else if let Some(_) = scope.get(i.as_str()) {
                            GeneratedValue::Identifier(GenRef::Ref(i.to_string()))
                        } else {
                            self.push_query_err(
                                q,
                                sv.loc.clone(),
                                format!("variable named `{}` is not in scope", i),
                                "declare {} in the current scope or fix the typo",
                            );
                            GeneratedValue::Unknown
                        }
                    }
                    _ => {
                        self.push_query_err(
                            q,
                            sv.loc.clone(),
                            "`SearchVector` must have a vector data".to_string(),
                            "add a vector data",
                        );
                        GeneratedValue::Unknown
                    }
                };
                let k = match &sv.k {
                    Some(k) => match &k.value {
                        EvaluatesToNumberType::I8(i) => {
                            GeneratedValue::Primitive(GenRef::Std(i.to_string()))
                        }
                        EvaluatesToNumberType::I16(i) => {
                            GeneratedValue::Primitive(GenRef::Std(i.to_string()))
                        }
                        EvaluatesToNumberType::I32(i) => {
                            GeneratedValue::Primitive(GenRef::Std(i.to_string()))
                        }
                        EvaluatesToNumberType::I64(i) => {
                            GeneratedValue::Primitive(GenRef::Std(i.to_string()))
                        }

                        EvaluatesToNumberType::U8(i) => {
                            GeneratedValue::Primitive(GenRef::Std(i.to_string()))
                        }
                        EvaluatesToNumberType::U16(i) => {
                            GeneratedValue::Primitive(GenRef::Std(i.to_string()))
                        }
                        EvaluatesToNumberType::U32(i) => {
                            GeneratedValue::Primitive(GenRef::Std(i.to_string()))
                        }
                        EvaluatesToNumberType::U64(i) => {
                            GeneratedValue::Primitive(GenRef::Std(i.to_string()))
                        }
                        EvaluatesToNumberType::U128(i) => {
                            GeneratedValue::Primitive(GenRef::Std(i.to_string()))
                        }
                        EvaluatesToNumberType::Identifier(i) => {
                            self.is_valid_identifier(q, sv.loc.clone(), i.as_str());
                            // is param
                            if let Some(_) = q.parameters.iter().find(|p| p.name.1 == *i) {
                                GeneratedValue::Identifier(GenRef::Std(format!(
                                    "data.{} as usize",
                                    i
                                )))
                            } else {
                                GeneratedValue::Identifier(GenRef::Std(i.to_string()))
                            }
                        }
                        _ => {
                            self.push_query_err(
                                q,
                                sv.loc.clone(),
                                "`SearchVector` must have a limit of vectors to return".to_string(),
                                "add a limit",
                            );
                            GeneratedValue::Unknown
                        }
                    },
                    None => {
                        self.push_query_err(
                            q,
                            sv.loc.clone(),
                            "`SearchV` must have a limit of vectors to return".to_string(),
                            "add a limit",
                        );
                        GeneratedValue::Unknown
                    }
                };

                let pre_filter: Option<Vec<BoExp>> = match &sv.pre_filter {
                    Some(expr) => {
                        let (_, stmt) = self.infer_expr_type(
                            expr,
                            scope,
                            q,
                            Some(Type::Vector(sv.vector_type.clone())),
                            None,
                        );
                        // Where/boolean ops don't change the element type,
                        // so `cur_ty` stays the same.
                        assert!(stmt.is_some());
                        let stmt = stmt.unwrap();
                        let mut gen_traversal = GeneratedTraversal {
                            traversal_type: TraversalType::NestedFrom(GenRef::Std("v".to_string())),
                            steps: vec![],
                            should_collect: ShouldCollect::ToVec,
                            source_step: Separator::Empty(SourceStep::Anonymous),
                        };
                        match stmt {
                            GeneratedStatement::Traversal(tr) => {
                                gen_traversal
                                    .steps
                                    .push(Separator::Period(GeneratedStep::Where(Where::Ref(
                                        WhereRef {
                                            expr: BoExp::Expr(tr),
                                        },
                                    ))));
                            }
                            GeneratedStatement::BoExp(expr) => {
                                gen_traversal
                                    .steps
                                    .push(Separator::Period(GeneratedStep::Where(match expr {
                                        BoExp::Exists(tr) => Where::Exists(WhereExists { tr }),
                                        _ => Where::Ref(WhereRef { expr }),
                                    })));
                            }
                            _ => unreachable!(),
                        }
                        Some(vec![BoExp::Expr(gen_traversal)])
                    }
                    None => None,
                };

                // Search returns nodes that contain the vectors

                Some(GeneratedStatement::Traversal(GeneratedTraversal {
                    traversal_type: TraversalType::Ref,
                    steps: vec![],
                    should_collect: ShouldCollect::ToVec,
                    source_step: Separator::Period(SourceStep::SearchVector(
                        GeneratedSearchVector { vec, k, pre_filter },
                    )),
                }))
            }

            ForLoop(fl) => {
                // Ensure the collection exists
                if !scope.contains_key(fl.in_variable.1.as_str()) {
                    self.push_query_err(
                        q,
                        fl.loc.clone(),
                        format!("`{}` is not defined in the current scope", fl.in_variable.1),
                        "add a statement assigning it before the loop",
                    );
                }
                // Add loop vars to new child scope and walk the body
                let mut body_scope = HashMap::new();
                let mut for_loop_in_variable: ForLoopInVariable = ForLoopInVariable::Empty;
                // find param from fl.in_variable
                let param = q.parameters.iter().find(|p| p.name.1 == fl.in_variable.1);

                if param.is_none() {
                    match scope.contains_key(fl.in_variable.1.as_str()) {
                        true => {
                            self.is_valid_identifier(q, fl.loc.clone(), fl.in_variable.1.as_str());
                            for_loop_in_variable = ForLoopInVariable::Identifier(GenRef::Std(
                                fl.in_variable.1.clone(),
                            ));
                        }
                        false => {
                            self.push_query_err(
                                q,
                                fl.loc.clone(),
                                format!("`{}` is not a parameter", fl.in_variable.1),
                                "add a parameter to the query",
                            );
                        }
                    }
                } else {
                    for_loop_in_variable =
                        ForLoopInVariable::Parameter(GenRef::Std(fl.in_variable.1.clone()));
                }
                let mut for_variable: ForVariable = ForVariable::Empty;

                match &fl.variable {
                    ForLoopVars::Identifier { name, loc: _ } => {
                        self.is_valid_identifier(q, fl.loc.clone(), name.as_str());
                        // body_scope.insert(name.as_str(), Type::Unknown);
                        // scope.insert(name.as_str(), Type::Unknown);
                        for_variable = ForVariable::Identifier(GenRef::Std(name.clone()));
                    }
                    ForLoopVars::ObjectAccess {
                        name: _,
                        field: _,
                        loc: _,
                    } => {
                        // body_scope.insert(name.as_str(), Type::Unknown);
                        // for_variable =
                        //     ForVariable::ObjectDestructure(vec![GenRef::Std(name.clone())]);
                        unreachable!()
                    }
                    ForLoopVars::ObjectDestructuring { fields, loc } => {
                        // TODO: check if fields are valid
                        match &param {
                            Some(p) => {
                                for_loop_in_variable =
                                    ForLoopInVariable::Parameter(GenRef::Std(p.name.1.clone()));
                                match &p.param_type.1 {
                                    FieldType::Array(inner) => match inner.as_ref() {
                                        FieldType::Object(param_fields) => {
                                            for (field_loc, field_name) in fields {
                                                if !param_fields.contains_key(field_name.as_str()) {
                                                    self.push_query_err(
                                                                q,
                                                                field_loc.clone(),
                                                                format!("`{}` is not a field of the inner type of `{}`", field_name, fl.in_variable.1),
                                                                format!("check the object fields of the parameter `{}`", fl.in_variable.1),
                                                            );
                                                }
                                                body_scope
                                                    .insert(field_name.as_str(), Type::Unknown);
                                                scope.insert(field_name.as_str(), Type::Unknown);
                                            }
                                            for_variable = ForVariable::ObjectDestructure(
                                                fields
                                                    .iter()
                                                    .map(|(_, f)| GenRef::Std(f.clone()))
                                                    .collect(),
                                            );
                                        }
                                        _ => {
                                            self.push_query_err(
                                                        q,
                                                        fl.in_variable.0.clone(),
                                                        format!("the inner type of `{}` is not an object", fl.in_variable.1),
                                                        "object destructuring only works with arrays of objects",
                                                    );
                                        }
                                    },

                                    _ => {
                                        self.push_query_err(
                                            q,
                                            fl.in_variable.0.clone(),
                                            format!("`{}` is not an array", fl.in_variable.1),
                                            "object destructuring only works with arrays of objects",
                                        );
                                    }
                                }
                            }
                            None => match scope.contains_key(fl.in_variable.1.as_str()) {
                                true => {
                                    // TODO: Check fields
                                    for_variable = ForVariable::ObjectDestructure(
                                        fields
                                            .iter()
                                            .map(|(_, f)| {
                                                let name = f.as_str();
                                                // adds non-param fields to scope
                                                body_scope.insert(name, Type::Unknown);
                                                scope.insert(name, Type::Unknown);

                                                GenRef::Std(name.to_string())
                                            })
                                            .collect(),
                                    );
                                }
                                false => {
                                    self.push_query_err(
                                        q,
                                        fl.in_variable.0.clone(),
                                        format!(
                                            "`{}` is not defined in the current scope",
                                            fl.in_variable.1
                                        ),
                                        "add a statement assigning it before the loop",
                                    );
                                }
                            },
                        }
                    }
                }
                let mut statements = Vec::new();
                for body_stmt in &fl.statements {
                    // Recursive walk (but without infinite nesting for now)

                    let stmt = self.walk_statements(scope, q, query, body_stmt);
                    if stmt.is_some() {
                        statements.push(stmt.unwrap());
                    }
                }
                // body_scope.iter().for_each(|(k, _)| {
                //     scope.remove(k);
                // });

                let stmt = GeneratedStatement::ForEach(GeneratedForEach {
                    for_variables: for_variable,
                    in_variable: for_loop_in_variable,
                    statements: statements,
                });
                Some(stmt)
            }

            _ => {
                /* SearchVector handled above; others TBD */
                None
            }
        }
    }

    fn is_valid_identifier(&mut self, q: &Query, loc: Loc, name: &str) -> bool {
        match name {
            "true" | "false" | "NONE" | "String" | "Boolean" | "F32" | "F64" | "I8" | "I16"
            | "I32" | "I64" | "U8" | "U16" | "U32" | "U64" | "U128" | "Uuid" | "Date" => {
                self.push_query_err(
                    q,
                    loc.clone(),
                    format!("`{}` is not a valid identifier", name),
                    "use a valid identifier",
                );
                false
            }
            _ => true,
        }
    }

    fn is_param(&self, q: &Query, name: &str) -> bool {
        q.parameters.iter().find(|p| p.name.1 == *name).is_some()
    }

    fn gen_identifier_or_param(&self, q: &Query, name: &str, should_ref: bool) -> GeneratedValue {
        if self.is_param(q, name) {
            if should_ref {
                GeneratedValue::Parameter(GenRef::Ref(format!("data.{}", name)))
            } else {
                GeneratedValue::Parameter(GenRef::Std(format!("data.{}", name)))
            }
        } else {
            GeneratedValue::Identifier(GenRef::Std(name.to_string()))
        }
    }

    fn gen_id_access_or_param(&self, q: &Query, name: &str) -> GeneratedValue {
        if self.is_param(q, name) {
            GeneratedValue::Parameter(GenRef::DeRef(format!("data.{}", name)))
        } else {
            GeneratedValue::Identifier(GenRef::Std(format!("{}.id()", name.to_string())))
        }
    }
}

#[derive(Debug, Clone)]
enum Type {
    Node(Option<String>),
    Nodes(Option<String>),
    Edge(Option<String>),
    Edges(Option<String>),
    Vector(Option<String>),
    Vectors(Option<String>),
    Scalar(FieldType),
    Anonymous(Box<Type>),
    Boolean,
    Unknown,
}

impl Type {
    fn kind_str(&self) -> &'static str {
        match self {
            Type::Node(_) => "node",
            Type::Nodes(_) => "nodes",
            Type::Edge(_) => "edge",
            Type::Edges(_) => "edges",
            Type::Vector(_) => "vector",
            Type::Vectors(_) => "vectors",
            Type::Scalar(_) => "scalar",
            Type::Boolean => "boolean",
            Type::Unknown => "unknown",
            Type::Anonymous(ty) => ty.kind_str(),
        }
    }

    fn get_type_name(&self) -> String {
        match self {
            Type::Node(Some(name)) => name.clone(),
            Type::Nodes(Some(name)) => name.clone(),
            Type::Edge(Some(name)) => name.clone(),
            Type::Edges(Some(name)) => name.clone(),
            Type::Vector(Some(name)) => name.clone(),
            Type::Vectors(Some(name)) => name.clone(),
            Type::Scalar(ft) => ft.to_string(),
            Type::Anonymous(ty) => ty.get_type_name(),
            Type::Boolean => "boolean".to_string(),
            Type::Unknown => "unknown".to_string(),
            _ => unreachable!(),
        }
    }

    /// Recursively strip <code>Anonymous</code> layers and return the base type.
    fn base(&self) -> &Type {
        match self {
            Type::Anonymous(inner) => inner.base(),
            _ => self,
        }
    }

    /// Same, but returns an owned clone for convenience.
    fn cloned_base(&self) -> Type {
        // TODO: never used?
        match self {
            Type::Anonymous(inner) => inner.cloned_base(),
            _ => self.clone(),
        }
    }
}

impl<'a> From<&'a FieldType> for Type {
    fn from(ft: &'a FieldType) -> Self {
        use FieldType::*;
        match ft {
            String | Boolean | F32 | F64 | I8 | I16 | I32 | I64 | U8 | U16 | U32 | U64 | U128
            | Uuid | Date => Type::Scalar(ft.clone()),
            Array(_) | Object(_) | Identifier(_) => Type::Unknown,
        }
    }
}<|MERGE_RESOLUTION|>--- conflicted
+++ resolved
@@ -25,11 +25,7 @@
                 ShortestPath as GeneratedShortestPath, ShouldCollect, Step as GeneratedStep,
                 Traversal as GeneratedTraversal, TraversalType, Where, WhereExists, WhereRef,
             },
-<<<<<<< HEAD
-            utils::{GenRef, GeneratedValue, Separator, VecData},
-=======
-            utils::{GenRef, GeneratedValue, Order, Separator},
->>>>>>> 90f97f1b
+            utils::{GenRef, GeneratedValue, Order, Separator, VecData},
         },
         parser::{helix_parser::*, location::Loc},
     },
