[package]
name = "helixdb"
version = "0.1.0"
edition = "2021"
description = "HelixDB is a multi-model database built for performance and simplicity."
license = "GPL-3.0"
authors = ["HelixDB Team"]
repository = "https://github.com/HelixDB/helix-db"

[dependencies]
pest = "2.7"
pest_derive = "2.7"
tempfile = "3.2"
serde = { version = "1.0.217", features = ["derive"] }
inventory = "0.3.16"
sonic-rs = "0.3"
bincode = "1.3.3"
heed3 = "0.21.0"
uuid = { version = "1.12.1", features = ["v4", "fast-rng"] }
rand = "0.9.0"
dirs = "6.0.0"
chrono = "0.4.39"
clap = { version = "4.5.29", features = ["derive"] }
socket2 = "0.5"
flume = "0.11.1"
<<<<<<< HEAD
polars = { version = "0.36", optional = true, features = ["parquet", "lazy"] }

=======
>>>>>>> 8d31c234

[dev-dependencies]
criterion = "0.5"
rand = "0.9.0"
tempfile = "3.2"
csv = "1.1"
polars = { version = "0.36", features = ["parquet", "lazy"] }

[features]
testing = ["polars"]
engine=[]
compiler=[]
protocol=[]
build=["protocol", "compiler"]
full = ["build", "engine", "compiler", "protocol"]
default = ["engine", "compiler", "protocol"]

[[bench]]
name = "graph_benchmarks"
harness = false

[[bench]]
name = "vector_benchmarks"
harness = false

[profile.release]
strip = "debuginfo"
lto = true
opt-level = "z"<|MERGE_RESOLUTION|>--- conflicted
+++ resolved
@@ -23,11 +23,8 @@
 clap = { version = "4.5.29", features = ["derive"] }
 socket2 = "0.5"
 flume = "0.11.1"
-<<<<<<< HEAD
 polars = { version = "0.36", optional = true, features = ["parquet", "lazy"] }
 
-=======
->>>>>>> 8d31c234
 
 [dev-dependencies]
 criterion = "0.5"
