--- conflicted
+++ resolved
@@ -27,14 +27,10 @@
 tokio = { version = "1.41.1", features = ["full"] }
 futures = "0.3.31"
 polars = { version = "0.36", optional = true, features = ["parquet", "lazy"] }
-<<<<<<< HEAD
 rusqlite = { version = "0.34", features = ["bundled"] }
 reqwest = { version = "0.11", features = ["json", "blocking"] }
-#serde_json = "1.0"
-=======
 serde_json = "1.0.110"
 
->>>>>>> 662592ce
 
 [dev-dependencies]
 criterion = "0.5"
@@ -47,23 +43,14 @@
 testing = ["polars"]
 euclidean = []
 cosine = []
-<<<<<<< HEAD
 engine=[]
 compiler=[]
 protocol=[]
 gateway=[]
 ingestion=[]
 build=["protocol", "compiler"]
-full = ["build", "engine", "compiler","protocol", "gateway", "ingestion"]
-default = ["engine", "compiler", "protocol","gateway", "ingestion", "cosine"]
-=======
-engine = []
-compiler = []
-protocol = []
-build = ["protocol", "compiler"]
 full = ["build", "engine", "compiler", "protocol"]
 default = ["engine", "compiler", "protocol", "cosine"]
->>>>>>> 662592ce
 
 [[bench]]
 name = "graph_benchmarks"
