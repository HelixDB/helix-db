--- conflicted
+++ resolved
@@ -141,15 +141,10 @@
 #[tokio::test]
 async fn test_check_all_instances_success() {
     let (_temp_dir, project_path) = setup_valid_project();
-<<<<<<< HEAD
-
-    let result = run(None, Some(project_path)).await;
-=======
-    let _guard = std::env::set_current_dir(&project_path);
-    let metrics_sender = create_test_metrics_sender();
-
-    let result = run(None, &metrics_sender).await;
->>>>>>> 274191ca
+    let _guard = std::env::set_current_dir(&project_path);
+    let metrics_sender = create_test_metrics_sender();
+
+    let result = run(None, &metrics_sender).await;
     assert!(
         result.is_ok(),
         "Check should succeed with valid project: {:?}",
@@ -160,15 +155,10 @@
 #[tokio::test]
 async fn test_check_specific_instance_success() {
     let (_temp_dir, project_path) = setup_valid_project();
-<<<<<<< HEAD
-
-    let result = run(Some("dev".to_string()), Some(project_path)).await;
-=======
     let _guard = std::env::set_current_dir(&project_path);
     let metrics_sender = create_test_metrics_sender();
 
     let result = run(Some("dev".to_string()), &metrics_sender).await;
->>>>>>> 274191ca
     assert!(
         result.is_ok(),
         "Check should succeed for valid instance: {:?}",
@@ -179,15 +169,10 @@
 #[tokio::test]
 async fn test_check_nonexistent_instance_fails() {
     let (_temp_dir, project_path) = setup_valid_project();
-<<<<<<< HEAD
-
-    let result = run(Some("nonexistent".to_string()), Some(project_path)).await;
-=======
     let _guard = std::env::set_current_dir(&project_path);
     let metrics_sender = create_test_metrics_sender();
 
     let result = run(Some("nonexistent".to_string()), &metrics_sender).await;
->>>>>>> 274191ca
     assert!(
         result.is_err(),
         "Check should fail for nonexistent instance"
@@ -202,15 +187,10 @@
 #[tokio::test]
 async fn test_check_fails_without_schema() {
     let (_temp_dir, project_path) = setup_project_without_schema();
-<<<<<<< HEAD
-
-    let result = run(None, Some(project_path)).await;
-=======
-    let _guard = std::env::set_current_dir(&project_path);
-    let metrics_sender = create_test_metrics_sender();
-
-    let result = run(None, &metrics_sender).await;
->>>>>>> 274191ca
+    let _guard = std::env::set_current_dir(&project_path);
+    let metrics_sender = create_test_metrics_sender();
+
+    let result = run(None, &metrics_sender).await;
     assert!(result.is_err(), "Check should fail without schema");
     let error_msg = format!("{:?}", result.err().unwrap());
     assert!(
@@ -222,15 +202,10 @@
 #[tokio::test]
 async fn test_check_fails_with_invalid_syntax() {
     let (_temp_dir, project_path) = setup_project_with_invalid_syntax();
-<<<<<<< HEAD
-
-    let result = run(None, Some(project_path)).await;
-=======
-    let _guard = std::env::set_current_dir(&project_path);
-    let metrics_sender = create_test_metrics_sender();
-
-    let result = run(None, &metrics_sender).await;
->>>>>>> 274191ca
+    let _guard = std::env::set_current_dir(&project_path);
+    let metrics_sender = create_test_metrics_sender();
+
+    let result = run(None, &metrics_sender).await;
     assert!(result.is_err(), "Check should fail with invalid syntax");
 }
 
@@ -238,15 +213,10 @@
 async fn test_check_fails_without_helix_toml() {
     let temp_dir = TempDir::new().expect("Failed to create temp dir");
     let project_path = temp_dir.path().to_path_buf();
-<<<<<<< HEAD
-
-    let result = run(None, Some(project_path)).await;
-=======
-    let _guard = std::env::set_current_dir(&project_path);
-    let metrics_sender = create_test_metrics_sender();
-
-    let result = run(None, &metrics_sender).await;
->>>>>>> 274191ca
+    let _guard = std::env::set_current_dir(&project_path);
+    let metrics_sender = create_test_metrics_sender();
+
+    let result = run(None, &metrics_sender).await;
     assert!(
         result.is_err(),
         "Check should fail without helix.toml in project"
@@ -271,7 +241,6 @@
             port: Some(6970),
             build_mode: crate::config::BuildMode::Debug,
             db_config: DbConfig::default(),
-            
         },
     );
     config.local.insert(
@@ -280,7 +249,6 @@
             port: Some(6971),
             build_mode: crate::config::BuildMode::Debug,
             db_config: DbConfig::default(),
-            
         },
     );
     let config_path = project_path.join("helix.toml");
@@ -307,14 +275,10 @@
 "#;
     fs::write(queries_dir.join("schema.hx"), schema_content).expect("Failed to write schema.hx");
 
-<<<<<<< HEAD
-    let result = run(None, Some(project_path)).await;
-=======
-    let _guard = std::env::set_current_dir(&project_path);
-    let metrics_sender = create_test_metrics_sender();
-
-    let result = run(None, &metrics_sender).await;
->>>>>>> 274191ca
+    let _guard = std::env::set_current_dir(&project_path);
+    let metrics_sender = create_test_metrics_sender();
+
+    let result = run(None, &metrics_sender).await;
     assert!(
         result.is_ok(),
         "Check should succeed with multiple instances: {:?}",
@@ -325,17 +289,11 @@
 #[tokio::test]
 async fn test_check_validates_each_instance_individually() {
     let (_temp_dir, project_path) = setup_valid_project();
-<<<<<<< HEAD
-
-    // Check the specific instance
-    let result = run(Some("dev".to_string()), Some(project_path)).await;
-=======
     let _guard = std::env::set_current_dir(&project_path);
     let metrics_sender = create_test_metrics_sender();
 
     // Check the specific instance
     let result = run(Some("dev".to_string()), &metrics_sender).await;
->>>>>>> 274191ca
     assert!(result.is_ok(), "Check should validate dev instance");
 }
 
@@ -358,14 +316,10 @@
     let queries_dir = project_path.join("db");
     fs::create_dir_all(&queries_dir).expect("Failed to create queries directory");
 
-<<<<<<< HEAD
-    let result = run(None, Some(project_path)).await;
-=======
-    let _guard = std::env::set_current_dir(&project_path);
-    let metrics_sender = create_test_metrics_sender();
-
-    let result = run(None, &metrics_sender).await;
->>>>>>> 274191ca
+    let _guard = std::env::set_current_dir(&project_path);
+    let metrics_sender = create_test_metrics_sender();
+
+    let result = run(None, &metrics_sender).await;
     assert!(
         result.is_err(),
         "Check should fail with empty queries directory"
@@ -402,19 +356,12 @@
     To: User,
 }
 "#;
-<<<<<<< HEAD
-    fs::write(queries_dir.join("schema.hx"), schema_content).expect("Failed to write schema.hx");
-
-    let result = run(None, Some(project_path)).await;
-=======
-    fs::write(queries_dir.join("schema.hx"), schema_content)
-        .expect("Failed to write schema.hx");
-
-    let _guard = std::env::set_current_dir(&project_path);
-    let metrics_sender = create_test_metrics_sender();
-
-    let result = run(None, &metrics_sender).await;
->>>>>>> 274191ca
+    fs::write(queries_dir.join("schema.hx"), schema_content).expect("Failed to write schema.hx");
+
+    let _guard = std::env::set_current_dir(&project_path);
+    let metrics_sender = create_test_metrics_sender();
+
+    let result = run(None, &metrics_sender).await;
     assert!(
         result.is_ok(),
         "Check should succeed with schema only (queries are optional): {:?}",
@@ -472,14 +419,10 @@
 "#;
     fs::write(queries_dir.join("queries.hx"), queries).expect("Failed to write queries.hx");
 
-<<<<<<< HEAD
-    let result = run(None, Some(project_path)).await;
-=======
-    let _guard = std::env::set_current_dir(&project_path);
-    let metrics_sender = create_test_metrics_sender();
-
-    let result = run(None, &metrics_sender).await;
->>>>>>> 274191ca
+    let _guard = std::env::set_current_dir(&project_path);
+    let metrics_sender = create_test_metrics_sender();
+
+    let result = run(None, &metrics_sender).await;
     assert!(
         result.is_ok(),
         "Check should succeed with multiple .hx files: {:?}",
@@ -512,19 +455,12 @@
     name: String,
 }
 "#;
-<<<<<<< HEAD
-    fs::write(queries_dir.join("schema.hx"), schema_content).expect("Failed to write schema.hx");
-
-    let result = run(None, Some(project_path)).await;
-=======
-    fs::write(queries_dir.join("schema.hx"), schema_content)
-        .expect("Failed to write schema.hx");
-
-    let _guard = std::env::set_current_dir(&project_path);
-    let metrics_sender = create_test_metrics_sender();
-
-    let result = run(None, &metrics_sender).await;
->>>>>>> 274191ca
+    fs::write(queries_dir.join("schema.hx"), schema_content).expect("Failed to write schema.hx");
+
+    let _guard = std::env::set_current_dir(&project_path);
+    let metrics_sender = create_test_metrics_sender();
+
+    let result = run(None, &metrics_sender).await;
     assert!(
         result.is_ok(),
         "Check should work with custom queries path: {:?}",
