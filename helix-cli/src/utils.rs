--- conflicted
+++ resolved
@@ -743,13 +743,9 @@
                         .bold()
                         .to_string(),
                 );
-<<<<<<< HEAD
-                print_instance(&instance);
-                Ok(instance.id)
-=======
+                let instance_id = instance.id.clone();
                 print_instance(instance);
-                Ok(())
->>>>>>> 6ba09347
+                Ok(instance_id)
             }
             Err(e) => {
                 sp.stop_with_message("Failed to start Helix instance".red().bold().to_string());
@@ -767,13 +763,9 @@
                         .bold()
                         .to_string(),
                 );
-<<<<<<< HEAD
-                print_instance(&instance);
-                Ok(instance.id)
-=======
+                let instance_id = instance.id.clone();
                 print_instance(instance);
-                Ok(())
->>>>>>> 6ba09347
+                Ok(instance_id)
             }
             Err(e) => {
                 sp.stop_with_message("Failed to start Helix instance".red().bold().to_string());
