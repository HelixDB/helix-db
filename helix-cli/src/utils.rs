--- conflicted
+++ resolved
@@ -482,13 +482,6 @@
         home_dir.join(".helix/repo/helix-db/helix-db")
     };
 
-<<<<<<< HEAD
-    let local_cli_version =
-        Version::parse(&format!("v{}", env!("CARGO_PKG_VERSION"))).unwrap();
-    let local_db_version =
-        Version::parse(&format!("v{}", get_crate_version(&repo_path).unwrap())).unwrap();
-    let remote_helix_version = get_remote_helix_version().await.unwrap();
-=======
     let local_cli_version = match Version::parse(&format!("v{}", env!("CARGO_PKG_VERSION"))) {
         Ok(v) => v,
         Err(_) => return,
@@ -514,7 +507,6 @@
         "helix-cli version: {}, helix-db version: {}, remote helix version: {}",
         local_cli_version, local_db_version, remote_helix_version
     );
->>>>>>> c8d6dd8b
 
     if local_db_version < remote_helix_version || local_cli_version < remote_helix_version {
         println!("{} {} {} {}",
