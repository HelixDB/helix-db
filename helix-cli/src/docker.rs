--- conflicted
+++ resolved
@@ -211,7 +211,6 @@
                     }
                 }
             }
-<<<<<<< HEAD
         }
 
         // Podman on Linux
@@ -234,23 +233,8 @@
                 }
             }
         }
-
         // Docker on Windows
         (ContainerRuntime::Docker, "windows") => {
-            print_status("DOCKER", "Starting Docker Desktop for Windows...");
-            let cli_result = Command::new("docker")
-                .args(["desktop", "start"])
-                .output();
-
-            match cli_result {
-                Ok(output) if output.status.success() => {}
-                _ => {
-                    Command::new("cmd")
-                        .args(["/c", "start", "", "\"C:\\Program Files\\Docker\\Docker\\Docker Desktop.exe\""])
-                        .output()
-                        .map_err(|e| eyre!("Failed to start Docker Desktop: {}", e))?;
-=======
-            "windows" => {
                 print_status("DOCKER", "Starting Docker Desktop for Windows...");
                 // Try Docker Desktop CLI (4.37+) first
                 let cli_result = Command::new("docker").args(["desktop", "start"]).output();
@@ -272,10 +256,9 @@
                             .output()
                             .map_err(|e| eyre!("Failed to start Docker Desktop: {}", e))?;
                     }
->>>>>>> 6725d5f6
                 }
             }
-        }
+        
 
         // Podman on Windows
         (ContainerRuntime::Podman, "windows") => {
