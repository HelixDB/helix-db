//! Check command - validates project configuration, queries, and generated Rust code.

use crate::commands::build;
use crate::github_issue::{GitHubIssueBuilder, filter_errors_only};
use crate::metrics_sender::MetricsSender;
use crate::project::ProjectContext;
use crate::utils::helixc_utils::{
    analyze_source, collect_hx_contents, collect_hx_files, generate_content, parse_content,
};
use crate::utils::{print_confirm, print_error, print_status, print_success, print_warning};
use eyre::Result;
<<<<<<< HEAD
use std::path::PathBuf;

pub async fn run(instance: Option<String>, project_path: Option<PathBuf>) -> Result<()> {
=======
use std::fs;
use std::path::Path;
use std::process::Command;
use std::time::Instant;

/// Output from running cargo check.
struct CargoCheckOutput {
    success: bool,
    #[allow(dead_code)] // May be useful for debugging
    full_output: String,
    errors_only: String,
}

pub async fn run(instance: Option<String>, metrics_sender: &MetricsSender) -> Result<()> {
>>>>>>> 274191ca
    // Load project context
    let project = ProjectContext::find_and_load(project_path.as_deref())?;

    match instance {
        Some(instance_name) => check_instance(&project, &instance_name, metrics_sender).await,
        None => check_all_instances(&project, metrics_sender).await,
    }
}

async fn check_instance(
    project: &ProjectContext,
    instance_name: &str,
    metrics_sender: &MetricsSender,
) -> Result<()> {
    let start_time = Instant::now();

    print_status("CHECK", &format!("Checking instance '{instance_name}'"));

    // Validate instance exists in config
    let _instance_config = project.config.get_instance(instance_name)?;

    // Step 1: Validate syntax first (quick check)
    print_status("SYNTAX", "Validating query syntax...");
    validate_project_syntax(project)?;
    print_success("Syntax validation passed");

    // Step 2: Ensure helix repo is cached (reuse from build.rs)
    build::ensure_helix_repo_cached().await?;

    // Step 3: Prepare instance workspace (reuse from build.rs)
    build::prepare_instance_workspace(project, instance_name).await?;

    // Step 4: Compile project - generate queries.rs (reuse from build.rs)
    let metrics_data = build::compile_project(project, instance_name).await?;

    // Step 5: Copy generated files to helix-repo-copy for cargo check
    let instance_workspace = project.instance_workspace(instance_name);
    let generated_src = instance_workspace.join("helix-container/src");
    let cargo_check_src = instance_workspace.join("helix-repo-copy/helix-container/src");

    // Copy queries.rs and config.hx.json
    fs::copy(
        generated_src.join("queries.rs"),
        cargo_check_src.join("queries.rs"),
    )?;
    fs::copy(
        generated_src.join("config.hx.json"),
        cargo_check_src.join("config.hx.json"),
    )?;

    // Step 6: Run cargo check
    print_status("CARGO", "Running cargo check on generated code...");
    let helix_container_dir = instance_workspace.join("helix-repo-copy/helix-container");
    let cargo_output = run_cargo_check(&helix_container_dir)?;

    let compile_time = start_time.elapsed().as_secs() as u32;

    if !cargo_output.success {
        // Send failure telemetry
        metrics_sender.send_compile_event(
            instance_name.to_string(),
            metrics_data.queries_string,
            metrics_data.num_of_queries,
            compile_time,
            false,
            Some(cargo_output.errors_only.clone()),
        );

        // Read generated Rust for issue
        let generated_rust = fs::read_to_string(cargo_check_src.join("queries.rs"))
            .unwrap_or_else(|_| String::from("[Could not read generated code]"));

        // Handle failure - print errors and offer GitHub issue
        handle_cargo_check_failure(&cargo_output, &generated_rust, project)?;

        return Err(eyre::eyre!("Cargo check failed on generated Rust code"));
    }

    print_success("Cargo check passed");
    print_success(&format!(
        "Instance '{}' check completed successfully",
        instance_name
    ));
    Ok(())
}

async fn check_all_instances(
    project: &ProjectContext,
    metrics_sender: &MetricsSender,
) -> Result<()> {
    print_status("CHECK", "Checking all instances");

    let instances: Vec<String> = project.config.list_instances().into_iter().map(String::from).collect();

    if instances.is_empty() {
        return Err(eyre::eyre!(
            "No instances found in helix.toml. Add at least one instance to check."
        ));
    }

    // Check each instance
    for instance_name in &instances {
        check_instance(project, instance_name, metrics_sender).await?;
    }

    print_success("All instances checked successfully");
    Ok(())
}

/// Validate project syntax by parsing queries and schema (similar to build.rs but without generating files)
fn validate_project_syntax(project: &ProjectContext) -> Result<()> {
    // Collect all .hx files for validation
    let hx_files = collect_hx_files(&project.root, &project.config.project.queries)?;

    // Generate content and validate using helix-db parsing logic
    let content = generate_content(&hx_files)?;
    let source = parse_content(&content)?;

    // Check if schema is empty before analyzing
    if source.schema.is_empty() {
        let error = crate::errors::CliError::new("no schema definitions found in project")
            .with_context("searched all .hx files in the queries directory but found no N:: (node) or E:: (edge) definitions")
            .with_hint("add at least one schema definition like 'N::User { name: String }' to your .hx files");
        return Err(eyre::eyre!("{}", error.render()));
    }

    // Run static analysis to catch validation errors
    analyze_source(source, &content.files)?;

    Ok(())
}

/// Run cargo check on the generated code.
fn run_cargo_check(helix_container_dir: &Path) -> Result<CargoCheckOutput> {
    let output = Command::new("cargo")
        .arg("check")
        .arg("--color=never") // Disable color codes for cleaner output
        .current_dir(helix_container_dir)
        .output()
        .map_err(|e| eyre::eyre!("Failed to run cargo check: {}", e))?;

    let stdout = String::from_utf8_lossy(&output.stdout).to_string();
    let stderr = String::from_utf8_lossy(&output.stderr).to_string();
    // stderr contains the actual errors, stdout has JSON if using message-format
    let full_output = format!("{}\n{}", stderr, stdout);

    let errors_only = filter_errors_only(&full_output);

    Ok(CargoCheckOutput {
        success: output.status.success(),
        full_output,
        errors_only,
    })
}

/// Handle cargo check failure - print errors and offer GitHub issue creation.
fn handle_cargo_check_failure(
    cargo_output: &CargoCheckOutput,
    generated_rust: &str,
    project: &ProjectContext,
) -> Result<()> {
    print_error("Cargo check failed on generated Rust code");
    println!();
    println!("This may indicate a bug in the Helix code generator.");
    println!();

    // Offer to create GitHub issue
    print_warning("You can report this issue to help improve Helix.");
    println!();

    let should_create = print_confirm("Would you like to create a GitHub issue with diagnostic information?")?;

    if !should_create {
        return Ok(());
    }

    // Collect .hx content
    let hx_content = collect_hx_contents(&project.root, &project.config.project.queries)
        .unwrap_or_else(|_| String::from("[Could not read .hx files]"));

    // Build and open GitHub issue
    let issue = GitHubIssueBuilder::new(cargo_output.errors_only.clone())
        .with_hx_content(hx_content)
        .with_generated_rust(generated_rust.to_string());

    print_status("BROWSER", "Opening GitHub issue page...");
    println!("Please review the content before submitting.");

    issue.open_in_browser()?;

    print_success("GitHub issue page opened in your browser");

    Ok(())
}<|MERGE_RESOLUTION|>--- conflicted
+++ resolved
@@ -9,11 +9,6 @@
 };
 use crate::utils::{print_confirm, print_error, print_status, print_success, print_warning};
 use eyre::Result;
-<<<<<<< HEAD
-use std::path::PathBuf;
-
-pub async fn run(instance: Option<String>, project_path: Option<PathBuf>) -> Result<()> {
-=======
 use std::fs;
 use std::path::Path;
 use std::process::Command;
@@ -28,9 +23,8 @@
 }
 
 pub async fn run(instance: Option<String>, metrics_sender: &MetricsSender) -> Result<()> {
->>>>>>> 274191ca
     // Load project context
-    let project = ProjectContext::find_and_load(project_path.as_deref())?;
+    let project = ProjectContext::find_and_load(None)?;
 
     match instance {
         Some(instance_name) => check_instance(&project, &instance_name, metrics_sender).await,
@@ -121,7 +115,12 @@
 ) -> Result<()> {
     print_status("CHECK", "Checking all instances");
 
-    let instances: Vec<String> = project.config.list_instances().into_iter().map(String::from).collect();
+    let instances: Vec<String> = project
+        .config
+        .list_instances()
+        .into_iter()
+        .map(String::from)
+        .collect();
 
     if instances.is_empty() {
         return Err(eyre::eyre!(
@@ -199,7 +198,8 @@
     print_warning("You can report this issue to help improve Helix.");
     println!();
 
-    let should_create = print_confirm("Would you like to create a GitHub issue with diagnostic information?")?;
+    let should_create =
+        print_confirm("Would you like to create a GitHub issue with diagnostic information?")?;
 
     if !should_create {
         return Ok(());
