--- conflicted
+++ resolved
@@ -95,8 +95,6 @@
                                 .bold()
                                 .to_string(),
                         );
-<<<<<<< HEAD
-                        print_instance(&instance);
                         HELIX_METRICS_CLIENT.send_event(
                             EventType::Deploy,
                             DeployEvent {
@@ -108,9 +106,7 @@
                                 error_messages: None,
                             },
                         );
-=======
                         print_instance(instance);
->>>>>>> 6ba09347
                     }
                     Err(e) => {
                         sp.stop_with_message("Failed to start instance".red().bold().to_string());
