--- conflicted
+++ resolved
@@ -9,7 +9,7 @@
 use spinners::{Spinner, Spinners};
 use std::{
     fmt::Write,
-    fs::{self, read_to_string, OpenOptions},
+    fs::{self, OpenOptions, read_to_string},
     io::Write as iWrite,
     path::{Path, PathBuf},
     process::Command,
@@ -91,33 +91,6 @@
                 Some(port) => port,
                 None => 6969,
             };
-<<<<<<< HEAD
-            let port = match find_available_port(start_port) {
-                Some(port) => {
-                    if port != start_port {
-                        println!(
-                            "{} {} {} {} {}",
-                            "Port".yellow(),
-                            start_port,
-                            "is in use, using port".yellow(),
-                            port,
-                            "instead".yellow(),
-                        );
-                    }
-                    port
-                }
-                None => {
-                    println!(
-                        "{} {}",
-                        "No available ports found starting from".red().bold(),
-                        start_port
-                    );
-                    return Err(());
-                }
-            };
-=======
-            
->>>>>>> 362feb34
 
             let path = get_cfg_deploy_path(command.path.clone());
             let files = match check_and_read_files(&path) {
@@ -475,19 +448,11 @@
             let repo_path = {
                 // check if helix repo exists
                 let home_dir = match dirs::home_dir() {
-<<<<<<< HEAD
                     Some(dir) => dir,
                     None => {
                         println!("{}", "Could not determine home directory".red().bold());
                         return Err(());
                     }
-=======
-                        Some(dir) => dir,
-                        None => {
-                            println!("{}", "Could not determine home directory".red().bold());
-                            return Err(());
-                        }
->>>>>>> 362feb34
                 };
                 home_dir.join(".helix/repo")
             };
@@ -783,44 +748,12 @@
             }
         }
 
-<<<<<<< HEAD
         CommandType::Version => match check_helix_installation() {
             Some(_) => {
                 let repo_path = {
                     let home_dir = match dirs::home_dir() {
                         Some(dir) => dir,
                         None => {
-=======
-        CommandType::Version => {
-            match check_helix_installation() {
-                Some(_) => {
-                    let repo_path = {
-                        let home_dir = match dirs::home_dir() {
-                            Some(dir) => dir,
-                            None => {
-                                println!("{}",
-                                    "helix-db: not installed (could not determine home directory)"
-                                    .red().bold()
-                                );
-                                return Err(());
-                            }
-                        };
-                        home_dir.join(".helix/repo/helix-db/helix-db")
-                    };
-
-                    match get_crate_version(repo_path) {
-                        Ok(local_db_version) => {
-                            let local_cli_version = match get_cli_version() {
-                                Ok(val) => val,
-                                Err(e) => {
-                                    println!("{} {}",
-                                        "Error while fetching the local cli version!".red().bold(),
-                                        e
-                                    );
-                                    return Err(());
-                                }
-                            };
->>>>>>> 362feb34
                             println!(
                                 "{}",
                                 "helix-db: not installed (could not determine home directory)"
@@ -948,8 +881,4 @@
     }
 
     Ok(())
-<<<<<<< HEAD
-}
-=======
-}
->>>>>>> 362feb34
+}