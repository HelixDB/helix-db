--- conflicted
+++ resolved
@@ -445,12 +445,9 @@
     setup_path
     verify_installation
 
-<<<<<<< HEAD
-=======
     # Check for Docker Desktop on Mac
     check_docker_desktop
 
->>>>>>> 5a5c21d8
     log_success "Installation complete!"
     log_info ""
     log_info "Next steps:"
@@ -464,7 +461,7 @@
     log_info "To help us improve Helix, please consider enabling full metrics."
     log_info "Run: helix metrics --full"
     log_info ""
-    log_info "To disable metrics, run: helix metrics --off"
+    log_info "To disable metrics, run: helix metrics off"
     log_info ""
     log_info "To show metrics status, run: helix metrics status"
 }
