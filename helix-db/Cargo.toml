[package]
name = "helix-db"
version = "1.1.2"
edition = "2024"
description = "HelixDB is a powerful, open-source, graph-vector database built in Rust for intelligent data storage for RAG and AI."
license = "AGPL-3.0"
authors = ["HelixDB Team"]
repository = "https://github.com/HelixDB/helix-db"

[dependencies]
# HelixDB dependencies
helix-macros = { path = "../helix-macros" }
helix-metrics = { path = "../metrics" }

# external dependencies
tokio = { version = "1.44.2", features = ["full"] }
serde = { version = "1.0.217", features = ["derive"] }
bincode = "1.3.3" # TODO: Figure out bincode 2 impl with current serde impl
sonic-rs = "0.5.0"
inventory = "0.3.16"
twox-hash = "2.1.0"
uuid = { version = "1.12.1", features = ["serde", "v4", "v6", "fast-rng"] }
rand = "0.9.0"
chrono = "0.4.39"
flume = { version = "0.11.1", default-features = false, features = [
    "async",
    "select",
    "eventual-fairness",
] }
itertools = "0.14.0"
tempfile = "3.20.0"
paste = "1.0.15"
rayon = "1.11.0"
mimalloc = "0.1.48"
bumpalo = { version = "3.19.0", features = ["collections", "boxed", "serde"] }
bytemuck = "1.24.0"
num_cpus = "1.17.0"

heed3 = { version = "0.22.0"}
rocksdb = { version = "0.24.0",  features = ["multi-threaded-cf"]  }

# compiler dependencies
pest = { version = "2.7", optional = true }
pest_derive = { version = "2.7", optional = true }

# embedding dependencies
reqwest = { version = "0.12.15", features = [
    "json",
    "blocking",
], optional = true }
url = { version = "2.5", optional = true }
tokio-util = { version = "0.7.15", features = ["compat"] }
axum = "0.8.4"
tracing = "0.1.41"
core_affinity = "0.8.3"
async-trait = "0.1.88"
thiserror = "2.0.12"
polars = { version = "0.46.0", features = [
    "parquet",
    "lazy",
    "json",
], optional = true }
subtle = "2.6.1"
sha_256 = "=0.1.1"

[dev-dependencies]
rand = "0.9.0"
lazy_static = "1.4.0"
num_cpus = "1.17.0"     # TODO: write ourselves
proptest = "1.4"
criterion = "0.5"
loom = "0.7"          # Concurrency model checking
tokio-test = "0.4"    # Tokio testing utilities

[features]
debug-output = ["helix-macros/debug-output"]
compiler = ["pest", "pest_derive"]

# vector features
cosine = []
api-key = []
build = ["compiler"]
vectors = ["cosine", "url"]
server = ["build", "compiler", "vectors", "reqwest"]
full = ["build", "compiler", "vectors"]
bench = ["polars"]
dev = ["debug-output", "server", "bench"]
dev-instance = []
<<<<<<< HEAD
lmdb = []
rocks = []
default = ["server", "rocks"]

# benches/tests
[[test]]
name = "bm25_benches"
path = "benches/bm25_benches.rs"

[[test]]
name = "hnsw_benches"
path = "benches/hnsw_benches.rs"
=======
default = ["server"]
production = ["api-key","server"]
>>>>>>> 7f7abff4
<|MERGE_RESOLUTION|>--- conflicted
+++ resolved
@@ -86,20 +86,7 @@
 bench = ["polars"]
 dev = ["debug-output", "server", "bench"]
 dev-instance = []
-<<<<<<< HEAD
 lmdb = []
 rocks = []
 default = ["server", "rocks"]
-
-# benches/tests
-[[test]]
-name = "bm25_benches"
-path = "benches/bm25_benches.rs"
-
-[[test]]
-name = "hnsw_benches"
-path = "benches/hnsw_benches.rs"
-=======
-default = ["server"]
-production = ["api-key","server"]
->>>>>>> 7f7abff4
+production = ["api-key","server", "lmdb"]