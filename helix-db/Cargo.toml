--- conflicted
+++ resolved
@@ -1,10 +1,6 @@
 [package]
 name = "helix-db"
-<<<<<<< HEAD
-version = "1.0.118"
-=======
 version = "1.0.119"
->>>>>>> 362feb34
 edition = "2024"
 description = "HelixDB is a powerful, open-source, graph-vector database built in Rust for intelligent data storage for RAG and AI."
 license = "AGPL-3.0"
