use crate::helixc::parser::{
<<<<<<< HEAD
    location::HasLoc, types::{
        Aggregate, BooleanOp, BooleanOpType, Closure, Exclude, Expression, ExpressionType, FieldAddition, FieldValue, FieldValueType, GraphStep, GraphStepType, GroupBy, IdType, Match, MatchStatement, MatchType, MatchValueType, MatchVariable, MatchVariableType, Object, Optional, OrderBy, OrderByType, SchemaMatchType, ShortestPath, Step, StepType, Update
    }, HelixParser, ParserError, Rule
=======
    HelixParser, ParserError, Rule,
    location::HasLoc,
    types::{
        Aggregate, BooleanOp, BooleanOpType, Closure, Exclude, Expression, FieldAddition,
        FieldValue, FieldValueType, GraphStep, GraphStepType, GroupBy, IdType, Object, OrderBy,
        OrderByType, ShortestPath, ShortestPathBFS, ShortestPathDijkstras, Step, StepType, Update,
    },
    utils::{PairTools, PairsTools},
>>>>>>> 2627ed5a
};
use pest::iterators::Pair;

impl HelixParser {
    /// Parses an order by step
    ///
    /// #### Example
    /// ```rs
    /// ::ORDER<Asc>(_::{age})
    /// ```
    pub(super) fn parse_order_by(&self, pair: Pair<Rule>) -> Result<OrderBy, ParserError> {
        let mut inner = pair.clone().into_inner();
        let order_by_type = match inner.try_next_inner().try_next()?.as_rule() {
            Rule::asc => OrderByType::Asc,
            Rule::desc => OrderByType::Desc,
            _ => unreachable!(),
        };
        let expression = self.parse_expression(inner.try_next()?)?;
        Ok(OrderBy {
            loc: pair.loc(),
            order_by_type,
            expression: Box::new(expression),
        })
    }

    /// Parses a range step
    ///
    /// #### Example
    /// ```rs
    /// ::RANGE(1, 10)
    /// ```
    #[track_caller]
    pub(super) fn parse_range(
        &self,
        pair: Pair<Rule>,
    ) -> Result<(Expression, Expression), ParserError> {
        let mut inner = pair.into_inner();
        let start = self.parse_expression(inner.try_next()?)?;
        let end = self.parse_expression(inner.try_next()?)?;

        Ok((start, end))
    }

    /// Parses a boolean operation
    ///
    /// #### Example
    /// ```rs
    /// ::GT(1)
    /// ```
    pub(super) fn parse_bool_operation(&self, pair: Pair<Rule>) -> Result<BooleanOp, ParserError> {
        let inner = pair.clone().try_inner_next()?;
        let expr = match inner.as_rule() {
            Rule::GT => BooleanOp {
                loc: pair.loc(),
                op: BooleanOpType::GreaterThan(Box::new(
                    self.parse_expression(inner.try_inner_next()?)?,
                )),
            },
            Rule::GTE => BooleanOp {
                loc: pair.loc(),
                op: BooleanOpType::GreaterThanOrEqual(Box::new(
                    self.parse_expression(inner.try_inner_next()?)?,
                )),
            },
            Rule::LT => BooleanOp {
                loc: pair.loc(),
                op: BooleanOpType::LessThan(Box::new(
                    self.parse_expression(inner.try_inner_next()?)?,
                )),
            },
            Rule::LTE => BooleanOp {
                loc: pair.loc(),
                op: BooleanOpType::LessThanOrEqual(Box::new(
                    self.parse_expression(inner.try_inner_next()?)?,
                )),
            },
            Rule::EQ => BooleanOp {
                loc: pair.loc(),
                op: BooleanOpType::Equal(Box::new(self.parse_expression(inner.try_inner_next()?)?)),
            },
            Rule::NEQ => BooleanOp {
                loc: pair.loc(),
                op: BooleanOpType::NotEqual(Box::new(
                    self.parse_expression(inner.try_inner_next()?)?,
                )),
            },
            Rule::CONTAINS => BooleanOp {
                loc: pair.loc(),
                op: BooleanOpType::Contains(Box::new(
                    self.parse_expression(inner.try_inner_next()?)?,
                )),
            },
            Rule::IS_IN => BooleanOp {
                loc: pair.loc(),
                op: BooleanOpType::IsIn(Box::new(self.parse_expression(inner)?)),
            },
            _ => return Err(ParserError::from("Invalid boolean operation")),
        };
        Ok(expr)
    }

    /// Parses an update step
    ///
    /// #### Example
    /// ```rs
    /// ::UPDATE({age: 1})
    /// ```
    pub(super) fn parse_update(&self, pair: Pair<Rule>) -> Result<Update, ParserError> {
        let fields = self.parse_object_fields(pair.clone())?;
        Ok(Update {
            fields,
            loc: pair.loc(),
        })
    }

    /// Parses an object step
    ///
    /// #### Example
    /// ```rs
    /// ::{username: name}
    /// ```
    pub(super) fn parse_object_step(&self, pair: Pair<Rule>) -> Result<Object, ParserError> {
        let mut fields = Vec::new();
        let mut should_spread = false;
        for p in pair.clone().into_inner() {
            if p.as_rule() == Rule::spread_object {
                should_spread = true;
                continue;
            }
            let mut pairs = p.clone().into_inner();
            let prop_key = pairs.try_next()?.as_str().to_string();
            let field_addition = match pairs.next() {
                Some(p) => match p.as_rule() {
                    Rule::evaluates_to_anything => FieldValue {
                        loc: p.loc(),
                        value: FieldValueType::Expression(self.parse_expression(p)?),
                    },
                    Rule::anonymous_traversal => FieldValue {
                        loc: p.loc(),
                        value: FieldValueType::Traversal(Box::new(self.parse_anon_traversal(p)?)),
                    },
                    Rule::mapping_field => FieldValue {
                        loc: p.loc(),
                        value: FieldValueType::Fields(self.parse_object_fields(p)?),
                    },
                    Rule::object_step => FieldValue {
                        loc: p.clone().loc(),
                        value: FieldValueType::Fields(self.parse_object_step(p.clone())?.fields),
                    },
                    _ => self.parse_new_field_value(p)?,
                },
                None if !prop_key.is_empty() => FieldValue {
                    loc: p.loc(),
                    value: FieldValueType::Identifier(prop_key.clone()),
                },
                None => FieldValue {
                    loc: p.loc(),
                    value: FieldValueType::Empty,
                },
            };
            fields.push(FieldAddition {
                loc: p.loc(),
                key: prop_key,
                value: field_addition,
            });
        }
        Ok(Object {
            loc: pair.loc(),
            fields,
            should_spread,
        })
    }

    /// Parses a closure step
    ///
    /// #### Example
    /// ```rs
    /// ::|user|{user_age: user::{age}}
    /// ```
    pub(super) fn parse_closure(&self, pair: Pair<Rule>) -> Result<Closure, ParserError> {
        let mut pairs = pair.clone().into_inner();
        let identifier = pairs.try_next()?.as_str().to_string();
        let object = self.parse_object_step(pairs.try_next()?)?;
        Ok(Closure {
            loc: pair.loc(),
            identifier,
            object,
        })
    }

    /// Parses an exclude step
    ///
    /// #### Example
    /// ```rs
    /// ::!{age, name}
    /// ```
    pub(super) fn parse_exclude(&self, pair: Pair<Rule>) -> Result<Exclude, ParserError> {
        let mut fields = Vec::new();
        for p in pair.clone().into_inner() {
            fields.push((p.loc(), p.as_str().to_string()));
        }
        Ok(Exclude {
            loc: pair.loc(),
            fields,
        })
    }

    pub(super) fn parse_aggregate(&self, pair: Pair<Rule>) -> Result<Aggregate, ParserError> {
        let loc = pair.loc();
        let identifiers = pair
            .into_inner()
            .map(|i| i.as_str().to_string())
            .collect::<Vec<_>>();

        Ok(Aggregate {
            loc,
            properties: identifiers,
        })
    }

    pub(super) fn parse_group_by(&self, pair: Pair<Rule>) -> Result<GroupBy, ParserError> {
        let loc = pair.loc();
        let identifiers = pair
            .into_inner()
            .map(|i| i.as_str().to_string())
            .collect::<Vec<_>>();

        Ok(GroupBy {
            loc,
            properties: identifiers,
        })
    }

    pub(super) fn parse_step(&self, pair: Pair<Rule>) -> Result<Step, ParserError> {
        let step_pair = pair.clone().try_inner_next()?;
        match step_pair.as_rule() {
            Rule::graph_step => Ok(Step {
                loc: step_pair.loc(),
                step: StepType::Node(self.parse_graph_step(step_pair)?),
            }),
            Rule::object_step => Ok(Step {
                loc: step_pair.loc(),
                step: StepType::Object(self.parse_object_step(step_pair)?),
            }),
            Rule::closure_step => Ok(Step {
                loc: step_pair.loc(),
                step: StepType::Closure(self.parse_closure(step_pair)?),
            }),
            Rule::where_step => Ok(Step {
                loc: step_pair.loc(),
                step: StepType::Where(Box::new(self.parse_expression(step_pair)?)),
            }),
            Rule::range_step => Ok(Step {
                loc: step_pair.loc(),
                step: StepType::Range(self.parse_range(step_pair)?),
            }),

            Rule::bool_operations => Ok(Step {
                loc: step_pair.loc(),
                step: StepType::BooleanOperation(self.parse_bool_operation(step_pair)?),
            }),
            Rule::count => Ok(Step {
                loc: step_pair.loc(),
                step: StepType::Count,
            }),
            Rule::ID => Ok(Step {
                loc: step_pair.loc(),
                step: StepType::Object(Object {
                    fields: vec![FieldAddition {
                        key: "id".to_string(),
                        value: FieldValue {
                            loc: step_pair.loc(),
                            value: FieldValueType::Identifier("id".to_string()),
                        },
                        loc: step_pair.loc(),
                    }],
                    should_spread: false,
                    loc: step_pair.loc(),
                }),
            }),
            Rule::update => Ok(Step {
                loc: step_pair.loc(),
                step: StepType::Update(self.parse_update(step_pair)?),
            }),
            Rule::exclude_field => Ok(Step {
                loc: step_pair.loc(),
                step: StepType::Exclude(self.parse_exclude(step_pair)?),
            }),
            Rule::AddE => Ok(Step {
                loc: step_pair.loc(),
                step: StepType::AddEdge(self.parse_add_edge(step_pair, true)?),
            }),
            Rule::order_by => Ok(Step {
                loc: step_pair.loc(),
                step: StepType::OrderBy(self.parse_order_by(step_pair)?),
            }),
            Rule::aggregate => Ok(Step {
                loc: step_pair.loc(),
                step: StepType::Aggregate(self.parse_aggregate(step_pair)?),
            }),
            Rule::group_by => Ok(Step {
                loc: step_pair.loc(),
                step: StepType::GroupBy(self.parse_group_by(step_pair)?),
            }),
            Rule::first => Ok(Step {
                loc: step_pair.loc(),
                step: StepType::First,
            }),
            Rule::match_step => Ok(Step {
                loc: inner.loc(),
                step: StepType::Match(self.parse_match_step(inner)?),
            }),
            _ => Err(ParserError::from(format!(
                "Unexpected step type: {:?}",
                step_pair.as_rule()
            ))),
        }
    }

<<<<<<< HEAD
    pub(super) fn parse_match_step(&self, pair: Pair<Rule>) -> Result<Match, ParserError> {
        // get inner
        let step_loc = pair.loc();
        let mut inner = pair.into_inner();
        // match variable via peek
        let match_variable = match inner.peek() {
            Some(variable) => {
                let match_variable = match variable.into_inner().next() {
                    Some(inner) => match inner.as_rule() {
                        Rule::identifier => Some(MatchVariable {
                            loc: inner.loc(),
                            variable: MatchVariableType::Identifier(inner.as_str().to_string()),
                        }),
                        Rule::traversal | Rule::id_traversal => Some(MatchVariable {
                            loc: inner.loc(),
                            variable: MatchVariableType::Traversal(Box::new(
                                self.parse_traversal(inner)?,
                            )),
                        }),
                        Rule::anonymous_traversal => Some(MatchVariable {
                            loc: inner.loc(),
                            variable: MatchVariableType::Traversal(Box::new(
                                self.parse_anon_traversal(inner)?,
                            )),
                        }),
                        Rule::anon_variable => Some(MatchVariable {
                            loc: inner.loc(),
                            variable: MatchVariableType::Anonymous,
                        }),
                        _ => None,
                    },
                    None => panic!("poo"),
                };
                inner.next();
                match_variable
            }
            None => None,
        };
        // then get match statements via .next.inner
        let mut statements = Vec::new();
        for stmt in inner.next().ok_or(ParserError::Error)?.into_inner() {
            // for each statement do .inner
            let stmt_loc = stmt.loc();
            let mut inner = stmt.into_inner();
            // .next for match_type
            let match_type = inner
                .next()
                .ok_or(ParserError::Error)?
                .into_inner()
                .next()
                .unwrap();
            // .inner then match for exact
            let mt = match match_type.as_rule() {
                Rule::match_type_enum => {
                    let mut match_type_inner = match_type.into_inner();
                    let prefix = match_type_inner.next().unwrap();
                    let schema_type = match prefix.into_inner().next().unwrap().as_rule() {
                        Rule::node_type_prefix => SchemaMatchType::Node {
                            type_arg: match_type_inner.next().unwrap().as_str().to_string(),
                            identifier: match_type_inner.next().map(|i| i.as_str().to_string()),
                        },
                        Rule::edge_type_prefix => SchemaMatchType::Edge {
                            type_arg: match_type_inner.next().unwrap().as_str().to_string(),
                            identifier: match_type_inner.next().map(|i| i.as_str().to_string()),
                        },
                        Rule::vec_type_prefix => SchemaMatchType::Vector {
                            type_arg: match_type_inner.next().unwrap().as_str().to_string(),
                            identifier: match_type_inner.next().map(|i| i.as_str().to_string()),
                        },
                        _ => unreachable!(),
                    };
                    MatchType::SchemaType(schema_type)
                }
                Rule::boolean => MatchType::Boolean(match_type.as_str() == "true"),
                Rule::optional_type => {
                    let optional_inner = match_type.into_inner().next().unwrap();
                    MatchType::Optional(match optional_inner.as_rule() {
                        Rule::identifier => Optional::Some(optional_inner.as_str().to_string()),
                        Rule::none => Optional::None,
                        _ => unreachable!(),
                    })
                }
                Rule::anon_variable => MatchType::Anonymous,
                _ => unreachable!(),
            };
            // .next for match_value
            let match_value = inner
                .next()
                .ok_or(ParserError::Error)?
                .into_inner()
                .next()
                .unwrap();

            // .inner then match for exact
            let mv = match match_value.as_rule() {
                Rule::query_body => MatchValueType::Statements(self.parse_query_body(match_value)?),
                Rule::none => MatchValueType::None,
                Rule::anon_variable => MatchValueType::Anonymous,
                Rule::identifier => MatchValueType::Expression(Expression {
                    loc: match_value.loc(),
                    expr: ExpressionType::Identifier(match_value.as_str().to_string()),
                }),
                _ => {
                    println!("match_value: {:?}", match_value.as_rule());
                    MatchValueType::Expression(self.parse_expression(match_value)?)
                }
            };

            statements.push(MatchStatement {
                loc: stmt_loc,
                match_type: mt,
                match_value: mv,
            });
        }

        Ok(Match {
            loc: step_loc,
            variable: match_variable,
            statements,
        })
    }

    pub(super) fn parse_graph_step(&self, pair: Pair<Rule>) -> GraphStep {
        let types = |pair: &Pair<Rule>| {
=======
    pub(super) fn parse_graph_step(&self, pair: Pair<Rule>) -> Result<GraphStep, ParserError> {
        let types = |pair: &Pair<Rule>| -> Result<String, ParserError> {
>>>>>>> 2627ed5a
            pair.clone()
                .into_inner()
                .next()
                .map(|p| p.as_str().to_string())
                .ok_or_else(|| ParserError::from(format!("Expected type for {:?}", pair.as_rule())))
        };
        let pair = pair.clone().try_inner_next()?;
        let step = match pair.as_rule() {
            Rule::out_e => {
                let types = types(&pair)?;
                GraphStep {
                    loc: pair.loc(),
                    step: GraphStepType::OutE(types),
                }
            }
            Rule::in_e => {
                let types = types(&pair)?;
                GraphStep {
                    loc: pair.loc(),
                    step: GraphStepType::InE(types),
                }
            }
            Rule::from_n => GraphStep {
                loc: pair.loc(),
                step: GraphStepType::FromN,
            },
            Rule::to_n => GraphStep {
                loc: pair.loc(),
                step: GraphStepType::ToN,
            },
            Rule::from_v => GraphStep {
                loc: pair.loc(),
                step: GraphStepType::FromV,
            },
            Rule::to_v => GraphStep {
                loc: pair.loc(),
                step: GraphStepType::ToV,
            },
            Rule::out => {
                let types = types(&pair)?;
                GraphStep {
                    loc: pair.loc(),
                    step: GraphStepType::Out(types),
                }
            }
            Rule::in_nodes => {
                let types = types(&pair)?;
                GraphStep {
                    loc: pair.loc(),
                    step: GraphStepType::In(types),
                }
            }
            Rule::shortest_path => {
                let (type_arg, from, to) = match pair.clone().into_inner().try_fold(
                    (None, None, None),
                    |(type_arg, from, to), p| match p.as_rule() {
                        Rule::type_args => {
                            Ok((Some(p.try_inner_next()?.as_str().to_string()), from, to))
                        }
                        Rule::to_from => match p.into_inner().next() {
                            Some(p) => match p.as_rule() {
                                Rule::to => Ok((
                                    type_arg,
                                    from,
                                    Some(p.try_inner_next()?.as_str().to_string()),
                                )),
                                Rule::from => Ok((
                                    type_arg,
                                    Some(p.try_inner_next()?.as_str().to_string()),
                                    to,
                                )),
                                _ => unreachable!(),
                            },
                            None => Ok((type_arg, from, to)),
                        },
                        _ => Ok((type_arg, from, to)),
                    },
                ) {
                    Ok((type_arg, from, to)) => (type_arg, from, to),
                    Err(e) => return Err(e),
                };
                GraphStep {
                    loc: pair.loc(),
                    step: GraphStepType::ShortestPath(ShortestPath {
                        loc: pair.loc(),
                        from: from.map(|id| IdType::Identifier {
                            value: id,
                            loc: pair.loc(),
                        }),
                        to: to.map(|id| IdType::Identifier {
                            value: id,
                            loc: pair.loc(),
                        }),
                        type_arg,
                    }),
                }
            }
            Rule::shortest_path_dijkstras => {
                let (type_arg, inner_traversal, from, to) =
                    match pair.clone().into_inner().try_fold(
                        (None, None, None, None),
                        |(type_arg, inner_traversal, from, to), p| match p.as_rule() {
                            Rule::type_args => Ok((
                                Some(p.try_inner_next()?.as_str().to_string()),
                                inner_traversal,
                                from,
                                to,
                            )),
                            Rule::anonymous_traversal => Ok((
                                type_arg,
                                Some(self.parse_anon_traversal(p).unwrap()),
                                from,
                                to,
                            )),
                            Rule::to_from => match p.into_inner().next() {
                                Some(p) => match p.as_rule() {
                                    Rule::to => Ok((
                                        type_arg,
                                        inner_traversal,
                                        from,
                                        Some(p.into_inner().next().unwrap().as_str().to_string()),
                                    )),
                                    Rule::from => Ok((
                                        type_arg,
                                        inner_traversal,
                                        Some(p.into_inner().next().unwrap().as_str().to_string()),
                                        to,
                                    )),
                                    _ => unreachable!(),
                                },
                                None => Ok((type_arg, inner_traversal, from, to)),
                            },
                            _ => Ok((type_arg, inner_traversal, from, to)),
                        },
                    ) {
                        Ok((type_arg, inner_traversal, from, to)) => {
                            (type_arg, inner_traversal, from, to)
                        }
                        Err(e) => return Err(e),
                    };
                GraphStep {
                    loc: pair.loc(),
                    step: GraphStepType::ShortestPathDijkstras(ShortestPathDijkstras {
                        loc: pair.loc(),
                        from: from.map(|id| IdType::Identifier {
                            value: id,
                            loc: pair.loc(),
                        }),
                        to: to.map(|id| IdType::Identifier {
                            value: id,
                            loc: pair.loc(),
                        }),
                        type_arg,
                        inner_traversal,
                    }),
                }
            }
            Rule::shortest_path_bfs => {
                let (type_arg, from, to) = match pair.clone().into_inner().try_fold(
                    (None, None, None),
                    |(type_arg, from, to), p| match p.as_rule() {
                        Rule::type_args => Ok((
                            Some(p.into_inner().next().unwrap().as_str().to_string()),
                            from,
                            to,
                        )),
                        Rule::to_from => match p.into_inner().next() {
                            Some(p) => match p.as_rule() {
                                Rule::to => Ok((
                                    type_arg,
                                    from,
                                    Some(p.into_inner().next().unwrap().as_str().to_string()),
                                )),
                                Rule::from => Ok((
                                    type_arg,
                                    Some(p.into_inner().next().unwrap().as_str().to_string()),
                                    to,
                                )),
                                _ => unreachable!(),
                            },
                            None => Ok((type_arg, from, to)),
                        },
                        _ => Ok((type_arg, from, to)),
                    },
                ) {
                    Ok((type_arg, from, to)) => (type_arg, from, to),
                    Err(e) => return Err(e),
                };
                GraphStep {
                    loc: pair.loc(),
                    step: GraphStepType::ShortestPathBFS(ShortestPathBFS {
                        loc: pair.loc(),
                        from: from.map(|id| IdType::Identifier {
                            value: id,
                            loc: pair.loc(),
                        }),
                        to: to.map(|id| IdType::Identifier {
                            value: id,
                            loc: pair.loc(),
                        }),
                        type_arg,
                    }),
                }
            }

            Rule::search_vector => GraphStep {
                loc: pair.loc(),
                step: GraphStepType::SearchVector(self.parse_search_vector(pair)?),
            },
            _ => {
                return Err(ParserError::from(format!(
                    "Unexpected graph step type: {:?}",
                    pair.as_rule()
                )));
            }
        };
        Ok(step)
    }
}<|MERGE_RESOLUTION|>--- conflicted
+++ resolved
@@ -1,9 +1,4 @@
 use crate::helixc::parser::{
-<<<<<<< HEAD
-    location::HasLoc, types::{
-        Aggregate, BooleanOp, BooleanOpType, Closure, Exclude, Expression, ExpressionType, FieldAddition, FieldValue, FieldValueType, GraphStep, GraphStepType, GroupBy, IdType, Match, MatchStatement, MatchType, MatchValueType, MatchVariable, MatchVariableType, Object, Optional, OrderBy, OrderByType, SchemaMatchType, ShortestPath, Step, StepType, Update
-    }, HelixParser, ParserError, Rule
-=======
     HelixParser, ParserError, Rule,
     location::HasLoc,
     types::{
@@ -12,7 +7,6 @@
         OrderByType, ShortestPath, ShortestPathBFS, ShortestPathDijkstras, Step, StepType, Update,
     },
     utils::{PairTools, PairsTools},
->>>>>>> 2627ed5a
 };
 use pest::iterators::Pair;
 
@@ -332,7 +326,6 @@
         }
     }
 
-<<<<<<< HEAD
     pub(super) fn parse_match_step(&self, pair: Pair<Rule>) -> Result<Match, ParserError> {
         // get inner
         let step_loc = pair.loc();
@@ -455,12 +448,8 @@
         })
     }
 
-    pub(super) fn parse_graph_step(&self, pair: Pair<Rule>) -> GraphStep {
-        let types = |pair: &Pair<Rule>| {
-=======
     pub(super) fn parse_graph_step(&self, pair: Pair<Rule>) -> Result<GraphStep, ParserError> {
         let types = |pair: &Pair<Rule>| -> Result<String, ParserError> {
->>>>>>> 2627ed5a
             pair.clone()
                 .into_inner()
                 .next()
