// Copyright 2025 HelixDB Inc.
// SPDX-License-Identifier: AGPL-3.0

//! This is the parser for HelixQL.
//! The parsing methods are broken up into separate files, grouped by general functionality.
//! File names should be self-explanatory as to what is included in the file.

use crate::helixc::parser::errors::ParserError;
use crate::helixc::parser::types::{Content, HxFile, Schema, Source};
use location::HasLoc;
use pest::Parser as PestParser;
use pest_derive::Parser;
use std::{
    collections::{HashMap, HashSet},
    fmt::Debug,
    io::Write,
};

pub mod creation_step_parse_methods;
pub mod errors;
pub mod expression_parse_methods;
pub mod graph_step_parse_methods;
pub mod location;
pub mod object_parse_methods;
pub mod query_parse_methods;
pub mod return_value_parse_methods;
pub mod schema_parse_methods;
pub mod traversal_parse_methods;
pub mod types;
pub mod utils;

#[derive(Parser)]
#[grammar = "grammar.pest"]
pub struct HelixParser {
    pub(super) source: Source,
}

impl HelixParser {
    pub fn parse_source(input: &Content) -> Result<Source, ParserError> {
        let mut source = Source {
            source: String::new(),
            schema: HashMap::new(),
            migrations: Vec::new(),
            queries: Vec::new(),
        };

        input.files.iter().try_for_each(|file| {
            source.source.push_str(&file.content);
            source.source.push('\n');
            let pair = match HelixParser::parse(Rule::source, &file.content) {
                Ok(mut pairs) => pairs
                    .next()
                    .ok_or_else(|| ParserError::from("Empty input"))?,
                Err(e) => {
                    return Err(ParserError::from(e));
                }
            };
            let mut parser = HelixParser {
                source: Source::default(),
            };

            let pairs = pair.into_inner();
            let mut remaining_queries = HashSet::new();
            let mut remaining_migrations = HashSet::new();
            for pair in pairs {
                match pair.as_rule() {
                    Rule::schema_def => {
                        let mut schema_pairs = pair.into_inner();

                        let schema_version = match schema_pairs.peek() {
                            Some(pair) => {
                                if pair.as_rule() == Rule::schema_version {
                                    let version_pair = schema_pairs.next().ok_or_else(|| {
                                        ParserError::from("Expected schema version")
                                    })?;
                                    let version_str = version_pair
                                        .into_inner()
                                        .next()
                                        .ok_or_else(|| {
                                            ParserError::from("Schema version missing value")
                                        })?
                                        .as_str();
                                    version_str.parse::<usize>().map_err(|e| {
                                        ParserError::from(format!(
                                            "Invalid schema version number '{version_str}': {e}"
                                        ))
                                    })?
                                } else {
                                    1
                                }
                            }
                            None => 1,
                        };

                        for pair in schema_pairs {
                            match pair.as_rule() {
                                Rule::node_def => {
                                    let node_schema =
                                        parser.parse_node_def(pair.clone(), file.name.clone())?;
                                    parser
                                        .source
                                        .schema
                                        .entry(schema_version)
                                        .and_modify(|schema| {
                                            schema.node_schemas.push(node_schema.clone())
                                        })
                                        .or_insert(Schema {
                                            loc: pair.loc(),
                                            version: (pair.loc(), schema_version),
                                            node_schemas: vec![node_schema],
                                            edge_schemas: vec![],
                                            vector_schemas: vec![],
                                        });
                                }
                                Rule::edge_def => {
                                    let edge_schema =
                                        parser.parse_edge_def(pair.clone(), file.name.clone())?;
                                    parser
                                        .source
                                        .schema
                                        .entry(schema_version)
                                        .and_modify(|schema| {
                                            schema.edge_schemas.push(edge_schema.clone())
                                        })
                                        .or_insert(Schema {
                                            loc: pair.loc(),
                                            version: (pair.loc(), schema_version),
                                            node_schemas: vec![],
                                            edge_schemas: vec![edge_schema],
                                            vector_schemas: vec![],
                                        });
                                }
                                Rule::vector_def => {
                                    let vector_schema =
                                        parser.parse_vector_def(pair.clone(), file.name.clone())?;
                                    parser
                                        .source
                                        .schema
                                        .entry(schema_version)
                                        .and_modify(|schema| {
                                            schema.vector_schemas.push(vector_schema.clone())
                                        })
                                        .or_insert(Schema {
                                            loc: pair.loc(),
                                            version: (pair.loc(), schema_version),
                                            node_schemas: vec![],
                                            edge_schemas: vec![],
                                            vector_schemas: vec![vector_schema],
                                        });
                                }
                                _ => return Err(ParserError::from("Unexpected rule encountered")),
                            }
                        }
                    }
                    Rule::migration_def => {
                        remaining_migrations.insert(pair);
                    }
                    Rule::query_def => {
                        remaining_queries.insert(pair);
                    }
                    Rule::EOI => (),
                    _ => return Err(ParserError::from("Unexpected rule encountered")),
                }
            }

            for pair in remaining_migrations {
                let migration = parser.parse_migration_def(pair, file.name.clone())?;
                parser.source.migrations.push(migration);
            }

            for pair in remaining_queries {
                parser
                    .source
                    .queries
                    .push(parser.parse_query_def(pair, file.name.clone())?);
            }

            // parse all schemas first then parse queries using self
            source.schema.extend(parser.source.schema);
            source.queries.extend(parser.source.queries);
            source.migrations.extend(parser.source.migrations);
            Ok(())
        })?;

        Ok(source)
    }
}

pub fn write_to_temp_file(content: Vec<&str>) -> Content {
    let mut files = Vec::new();
    for c in content {
        let mut file = tempfile::NamedTempFile::new().unwrap();
        file.write_all(c.as_bytes()).unwrap();
        let path = file.path().to_string_lossy().into_owned();
        files.push(HxFile {
            name: path,
            content: c.to_string(),
        });
    }
    Content {
        content: String::new(),
        files,
        source: Source::default(),
    }
<<<<<<< HEAD
}

pub enum ParserError {
    ParseError(String),
    LexError(String),
    ParamDoesNotMatchSchema(String),
    Error,
}

impl Display for ParserError {
    fn fmt(&self, f: &mut Formatter) -> std::fmt::Result {
        match self {
            ParserError::Error => write!(f, "Parse error"),
             ParserError::ParseError(e) => write!(f, "Parse error: {e}"),
            ParserError::LexError(e) => write!(f, "Lex error: {e}"),
            ParserError::ParamDoesNotMatchSchema(p) => {
                write!(f, "Parameter with name: {p} does not exist in the schema")
            }
        }
    }
}

impl From<pest::error::Error<Rule>> for ParserError {
    fn from(e: pest::error::Error<Rule>) -> Self {
        ParserError::ParseError(e.to_string())
    }
}

impl From<String> for ParserError {
    fn from(e: String) -> Self {
        ParserError::LexError(e)
    }
}

impl From<&'static str> for ParserError {
    fn from(e: &'static str) -> Self {
        ParserError::LexError(e.to_string())
    }
}

impl std::fmt::Debug for ParserError {
    fn fmt(&self, f: &mut std::fmt::Formatter) -> std::fmt::Result {
        match self {
            ParserError::Error => write!(f, "Parse error"),
            ParserError::ParseError(e) => write!(f, "Parse error: {e}"),
            ParserError::LexError(e) => write!(f, "Lex error: {e}"),
            ParserError::ParamDoesNotMatchSchema(p) => {
                write!(f, "Parameter with name: {p} does not exist in the schema")
            }
        }
    }
=======
>>>>>>> 2627ed5a
}<|MERGE_RESOLUTION|>--- conflicted
+++ resolved
@@ -202,58 +202,4 @@
         files,
         source: Source::default(),
     }
-<<<<<<< HEAD
-}
-
-pub enum ParserError {
-    ParseError(String),
-    LexError(String),
-    ParamDoesNotMatchSchema(String),
-    Error,
-}
-
-impl Display for ParserError {
-    fn fmt(&self, f: &mut Formatter) -> std::fmt::Result {
-        match self {
-            ParserError::Error => write!(f, "Parse error"),
-             ParserError::ParseError(e) => write!(f, "Parse error: {e}"),
-            ParserError::LexError(e) => write!(f, "Lex error: {e}"),
-            ParserError::ParamDoesNotMatchSchema(p) => {
-                write!(f, "Parameter with name: {p} does not exist in the schema")
-            }
-        }
-    }
-}
-
-impl From<pest::error::Error<Rule>> for ParserError {
-    fn from(e: pest::error::Error<Rule>) -> Self {
-        ParserError::ParseError(e.to_string())
-    }
-}
-
-impl From<String> for ParserError {
-    fn from(e: String) -> Self {
-        ParserError::LexError(e)
-    }
-}
-
-impl From<&'static str> for ParserError {
-    fn from(e: &'static str) -> Self {
-        ParserError::LexError(e.to_string())
-    }
-}
-
-impl std::fmt::Debug for ParserError {
-    fn fmt(&self, f: &mut std::fmt::Formatter) -> std::fmt::Result {
-        match self {
-            ParserError::Error => write!(f, "Parse error"),
-            ParserError::ParseError(e) => write!(f, "Parse error: {e}"),
-            ParserError::LexError(e) => write!(f, "Lex error: {e}"),
-            ParserError::ParamDoesNotMatchSchema(p) => {
-                write!(f, "Parameter with name: {p} does not exist in the schema")
-            }
-        }
-    }
-=======
->>>>>>> 2627ed5a
 }