--- conflicted
+++ resolved
@@ -428,20 +428,11 @@
                     dedup::DedupAdapter, drop::Drop, exist::Exist, filter_mut::FilterMut,
                     filter_ref::FilterRefAdapter, map::MapAdapter, paths::{PathAlgorithm, ShortestPathAdapter},
                     props::PropsAdapter, range::RangeAdapter, update::UpdateAdapter, order::OrderByAdapter,
-<<<<<<< HEAD
-                    aggregate::AggregateAdapter, group_by::GroupByAdapter, match_::MatchAdapter,
-                    },
-                    vectors::{
-                        brute_force_search::BruteForceSearchVAdapter, insert::InsertVAdapter,
-                        search::SearchVAdapter,
-                    },
-=======
-                    aggregate::AggregateAdapter, group_by::GroupByAdapter, count::CountAdapter,
+                    aggregate::AggregateAdapter, group_by::GroupByAdapter, match_::MatchAdapter, count::CountAdapter,
                 },
                 vectors::{
                     brute_force_search::BruteForceSearchVAdapter, insert::InsertVAdapter,
                     search::SearchVAdapter,
->>>>>>> 2627ed5a
                 },
             },
             traversal_value::{Traversable, TraversalValue},
