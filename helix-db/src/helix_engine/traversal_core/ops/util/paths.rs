--- conflicted
+++ resolved
@@ -7,7 +7,10 @@
         types::GraphError,
     },
     protocol::value::Value,
-    utils::{items::{Edge, Node}, label_hash::hash_label},
+    utils::{
+        items::{Edge, Node},
+        label_hash::hash_label,
+    },
 };
 use std::{
     cmp::Ordering,
@@ -86,8 +89,14 @@
     AStar,
 }
 
-pub struct ShortestPathIterator<'db, 'arena, 'txn, I, F, H = fn(&Node<'arena>) -> Result<f64, GraphError>>
-where
+pub struct ShortestPathIterator<
+    'db,
+    'arena,
+    'txn,
+    I,
+    F,
+    H = fn(&Node<'arena>) -> Result<f64, GraphError>,
+> where
     'db: 'arena,
     'arena: 'txn,
     F: Fn(&Edge<'arena>, &Node<'arena>, &Node<'arena>) -> Result<f64, GraphError>,
@@ -134,9 +143,6 @@
     }
 }
 
-<<<<<<< HEAD
-#[cfg(feature = "lmdb")]
-=======
 #[derive(Debug, Clone)]
 struct AStarState {
     node_id: u128,
@@ -169,7 +175,7 @@
     }
 }
 
->>>>>>> 7f7abff4
+#[cfg(feature = "lmdb")]
 impl<
     'db: 'arena,
     'arena: 'txn,
@@ -202,16 +208,12 @@
     }
 }
 
-<<<<<<< HEAD
 #[cfg(feature = "lmdb")]
-impl<'db, 'arena, 'txn, I> ShortestPathIterator<'db, 'arena, 'txn, I> {
-=======
 impl<'db, 'arena, 'txn, I, F, H> ShortestPathIterator<'db, 'arena, 'txn, I, F, H>
 where
     F: Fn(&Edge<'arena>, &Node<'arena>, &Node<'arena>) -> Result<f64, GraphError>,
     H: Fn(&Node<'arena>) -> Result<f64, GraphError>,
 {
->>>>>>> 7f7abff4
     fn reconstruct_path(
         &self,
         parent: &HashMap<u128, (u128, u128)>,
@@ -344,7 +346,6 @@
                 let (_, value) = result.unwrap(); // TODO: handle error
                 let (edge_id, to_node) = HelixGraphStorage::unpack_adj_edge_data(value).unwrap(); // TODO: handle error
 
-<<<<<<< HEAD
                 let edge = self
                     .storage
                     .get_edge(self.txn, &edge_id, self.arena)
@@ -396,269 +397,6 @@
         }
         Some(Err(GraphError::ShortestPathNotFound))
     }
-}
-
-#[cfg(feature = "rocks")]
-impl<
-    'db: 'arena,
-    'arena: 'txn,
-    'txn,
-    I: Iterator<Item = Result<TraversalValue<'arena>, GraphError>>,
-> Iterator for ShortestPathIterator<'db, 'arena, 'txn, I>
-{
-    type Item = Result<TraversalValue<'arena>, GraphError>;
-
-    /// Returns the next outgoing node by decoding the edge id and then getting the edge and node
-    fn next(&mut self) -> Option<Self::Item> {
-        match self.iter.next() {
-            Some(Ok(TraversalValue::Node(node))) => {
-                let (from, to) = match self.path_type {
-                    PathType::From(from) => (from, node.id),
-                    PathType::To(to) => (node.id, to),
-                };
-
-                match self.algorithm {
-                    PathAlgorithm::BFS => self.bfs_shortest_path(from, to),
-                    PathAlgorithm::Dijkstra => self.dijkstra_shortest_path(from, to),
-                }
-            }
-            Some(other) => Some(other),
-            None => None,
-        }
-    }
-}
-
-#[cfg(feature = "rocks")]
-impl<'db, 'arena, 'txn, I> ShortestPathIterator<'db, 'arena, 'txn, I> {
-    fn reconstruct_path(
-        &self,
-        parent: &HashMap<u128, (u128, u128)>,
-        start_id: u128,
-        end_id: u128,
-        arena: &'arena bumpalo::Bump,
-    ) -> Result<TraversalValue<'arena>, GraphError> {
-        let mut nodes = Vec::with_capacity(parent.len());
-        let mut edges = Vec::with_capacity(parent.len().saturating_sub(1));
-
-        let mut current = end_id;
-
-        while current != start_id {
-            nodes.push(self.storage.get_node(self.txn, current, arena)?);
-
-            let (prev_node, edge) = &parent[&current];
-            edges.push(self.storage.get_edge(self.txn, *edge, arena)?);
-            current = *prev_node;
-        }
-
-        nodes.push(self.storage.get_node(self.txn, start_id, arena)?);
-
-        nodes.reverse();
-        edges.reverse();
-
-        Ok(TraversalValue::Path((nodes, edges)))
-    }
-
-    fn bfs_shortest_path(
-        &self,
-        from: u128,
-        to: u128,
-    ) -> Option<Result<TraversalValue<'arena>, GraphError>> {
-        let mut queue = VecDeque::with_capacity(32);
-        let mut visited = HashSet::with_capacity(64);
-        let mut parent: HashMap<u128, (u128, u128)> = HashMap::with_capacity(32);
-        queue.push_back(from);
-        visited.insert(from);
-
-        // find shortest-path from one node to itself
-        if from == to {
-            return Some(self.reconstruct_path(&parent, from, to, self.arena));
-        }
-
-        while let Some(current_id) = queue.pop_front() {
-            let out_prefix = self.edge_label.map_or_else(
-                || current_id.to_be_bytes().to_vec(),
-                |label| {
-                    HelixGraphStorage::out_edge_key_prefix(current_id, &hash_label(label, None)).to_vec()
-                },
-            );
-
-            let iter = self
-                .txn
-                .prefix_iterator_cf(&self.storage.out_edges_db, &out_prefix);
-
-            for result in iter {
-                let (key, value) = match result {
-                    Ok(kv) => kv,
-                    Err(e) => return Some(Err(GraphError::from(e))),
-                };
-
-                // Manual prefix check for RocksDB
-                if !key.starts_with(&out_prefix) {
-                    break;
-                }
-
-                let (_, _, to_node) = match HelixGraphStorage::unpack_adj_edge_key(key.as_ref()) {
-                    Ok(data) => data,
-                    Err(e) => return Some(Err(e)),
-                };
-
-                let edge_id = match HelixGraphStorage::unpack_adj_edge_data(value.as_ref()) {
-                    Ok(id) => id,
-                    Err(e) => return Some(Err(e)),
-                };
-
-                if !visited.contains(&to_node) {
-                    visited.insert(to_node);
-                    parent.insert(to_node, (current_id, edge_id));
-
-                    if to_node == to {
-                        return Some(self.reconstruct_path(&parent, from, to, self.arena));
-                    }
-
-                    queue.push_back(to_node);
-                }
-            }
-        }
-        Some(Err(GraphError::ShortestPathNotFound))
-    }
-
-    fn dijkstra_shortest_path(
-        &self,
-        from: u128,
-        to: u128,
-    ) -> Option<Result<TraversalValue<'arena>, GraphError>> {
-        let mut heap = BinaryHeap::new();
-        let mut distances = HashMap::with_capacity(64);
-        let mut parent: HashMap<u128, (u128, u128)> = HashMap::with_capacity(32);
-
-        distances.insert(from, 0.0);
-        heap.push(DijkstraState {
-            node_id: from,
-            distance: 0.0,
-        });
-
-        while let Some(DijkstraState {
-            node_id: current_id,
-            distance: current_dist,
-        }) = heap.pop()
-        {
-            // Already found a better path
-            if let Some(&best_dist) = distances.get(&current_id)
-                && current_dist > best_dist
-            {
-                continue;
-            }
-
-            // Found the target
-            if current_id == to {
-                return Some(self.reconstruct_path(&parent, from, to, self.arena));
-            }
-
-            let out_prefix = self.edge_label.map_or_else(
-                || current_id.to_be_bytes().to_vec(),
-                |label| {
-                    HelixGraphStorage::out_edge_key_prefix(current_id, &hash_label(label, None)).to_vec()
-                },
-            );
-
-            let iter = self
-                .txn
-                .prefix_iterator_cf(&self.storage.out_edges_db, &out_prefix);
-
-            for result in iter {
-                let (key, value) = match result {
-                    Ok(kv) => kv,
-                    Err(e) => return Some(Err(GraphError::from(e))),
-                };
-
-                // Manual prefix check for RocksDB
-                if !key.starts_with(&out_prefix) {
-                    break;
-                }
-
-                let (_, _, to_node) = match HelixGraphStorage::unpack_adj_edge_key(key.as_ref()) {
-                    Ok(data) => data,
-                    Err(e) => return Some(Err(e)),
-                };
-
-                let edge_id = match HelixGraphStorage::unpack_adj_edge_data(value.as_ref()) {
-                    Ok(id) => id,
-                    Err(e) => return Some(Err(e)),
-                };
-
-                let edge = match self.storage.get_edge(self.txn, edge_id, self.arena) {
-                    Ok(edge) => edge,
-                    Err(e) => return Some(Err(e)),
-                };
-
-                // Extract weight from edge properties, default to 1.0 if not present
-                let weight = edge
-                    .properties
-                    .as_ref()
-                    .and_then(|props| props.get("weight"))
-                    .and_then(|w| match w {
-                        Value::F32(f) => Some(*f as f64),
-                        Value::F64(f) => Some(*f),
-                        Value::I8(i) => Some(*i as f64),
-                        Value::I16(i) => Some(*i as f64),
-                        Value::I32(i) => Some(*i as f64),
-                        Value::I64(i) => Some(*i as f64),
-                        Value::U8(i) => Some(*i as f64),
-                        Value::U16(i) => Some(*i as f64),
-                        Value::U32(i) => Some(*i as f64),
-                        Value::U64(i) => Some(*i as f64),
-                        Value::Boolean(i) => Some(*i as i8 as f64),
-                        _ => None,
-                    })
-                    .unwrap_or(1.0);
-=======
-                let edge = match self.storage.get_edge(self.txn, &edge_id, self.arena) {
-                    Ok(e) => e,
-                    Err(e) => return Some(Err(e)),
-                };
-
-                // Fetch nodes for full context in weight calculation
-                let src_node = match self.storage.get_node(self.txn, &current_id, self.arena) {
-                    Ok(n) => n,
-                    Err(e) => return Some(Err(e)),
-                };
-                let dst_node = match self.storage.get_node(self.txn, &to_node, self.arena) {
-                    Ok(n) => n,
-                    Err(e) => return Some(Err(e)),
-                };
-
-                // Call custom weight function with full context
-                let weight = match (self.weight_fn)(&edge, &src_node, &dst_node) {
-                    Ok(w) => w,
-                    Err(e) => return Some(Err(e)),
-                };
->>>>>>> 7f7abff4
-
-                if weight < 0.0 {
-                    return Some(Err(GraphError::TraversalError(
-                        "Negative edge weights are not supported for Dijkstra's algorithm"
-                            .to_string(),
-                    )));
-                }
-
-                let new_dist = current_dist + weight;
-
-                let should_update = distances
-                    .get(&to_node)
-                    .is_none_or(|&existing_dist| new_dist < existing_dist);
-
-                if should_update {
-                    distances.insert(to_node, new_dist);
-                    parent.insert(to_node, (current_id, edge_id));
-                    heap.push(DijkstraState {
-                        node_id: to_node,
-                        distance: new_dist,
-                    });
-                }
-            }
-        }
-        Some(Err(GraphError::ShortestPathNotFound))
-    }
 
     fn astar_shortest_path(
         &self,
@@ -670,7 +408,7 @@
             None => {
                 return Some(Err(GraphError::TraversalError(
                     "A* algorithm requires a heuristic function".to_string(),
-                )))
+                )));
             }
         };
 
@@ -869,7 +607,13 @@
             fn(&Edge<'arena>, &Node<'arena>, &Node<'arena>) -> Result<f64, GraphError>,
         >,
     > {
-        self.shortest_path_with_algorithm(edge_label, from, to, PathAlgorithm::BFS, default_weight_fn)
+        self.shortest_path_with_algorithm(
+            edge_label,
+            from,
+            to,
+            PathAlgorithm::BFS,
+            default_weight_fn,
+        )
     }
 
     #[inline]
