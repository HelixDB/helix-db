use crate::helix_engine::{
<<<<<<< HEAD
    traversal_core::{
        LMDB_STRING_HEADER_LENGTH, traversal_iter::RoTraversalIterator,
        traversal_value::TraversalValue,
    },
    types::{GraphError, VectorError},
    vector_core::vector_without_data::VectorWithoutData,
};
=======
        traversal_core::{LMDB_STRING_HEADER_LENGTH, traversal_iter::RoTraversalIterator, traversal_value::TraversalValue},
        types::{GraphError, VectorError},
        vector_core::{vector_without_data::VectorWithoutData},
    };
>>>>>>> 7f7abff4

pub trait VFromTypeAdapter<'db, 'arena, 'txn>:
    Iterator<Item = Result<TraversalValue<'arena>, GraphError>>
{
    /// Returns an iterator containing the vector with the given label.
    ///
    /// Note that the `label` cannot be empty and must be a valid, existing vector label.
    fn v_from_type(
        self,
        label: &'arena str,
        get_vector_data: bool,
    ) -> RoTraversalIterator<
        'db,
        'arena,
        'txn,
        impl Iterator<Item = Result<TraversalValue<'arena>, GraphError>>,
    >;
}

#[cfg(feature = "lmdb")]
impl<'db, 'arena, 'txn, I: Iterator<Item = Result<TraversalValue<'arena>, GraphError>>>
    VFromTypeAdapter<'db, 'arena, 'txn> for RoTraversalIterator<'db, 'arena, 'txn, I>
{
    #[inline]
    fn v_from_type(
        self,
        label: &'arena str,
        get_vector_data: bool,
    ) -> RoTraversalIterator<
        'db,
        'arena,
        'txn,
        impl Iterator<Item = Result<TraversalValue<'arena>, GraphError>>,
    > {
        let label_bytes = label.as_bytes();
        let iter = self
            .storage
            .vectors
            .vector_properties_db
            .iter(self.txn)
            .unwrap()
            .filter_map(move |item| {
                if let Ok((id, value)) = item {


                    // get label via bytes directly
                    assert!(
                        value.len() >= LMDB_STRING_HEADER_LENGTH,
                        "value length does not contain header which means the `label` field was missing from the node on insertion"
                    );
                    let length_of_label_in_lmdb =
                        u64::from_le_bytes(value[..LMDB_STRING_HEADER_LENGTH].try_into().unwrap()) as usize;
                    assert!(
                        value.len() >= length_of_label_in_lmdb + LMDB_STRING_HEADER_LENGTH,
                        "value length is not at least the header length plus the label length meaning there has been a corruption on node insertion"
                    );
                    let label_in_lmdb = &value[LMDB_STRING_HEADER_LENGTH
                        ..LMDB_STRING_HEADER_LENGTH + length_of_label_in_lmdb];

<<<<<<< HEAD
                    if label_in_lmdb == label_bytes {


=======

                    // get deleted via bytes directly
                    
                    // skip single byte for version
                    let version_index = length_of_label_in_lmdb + LMDB_STRING_HEADER_LENGTH;

                    // get bool for deleted 
                    let deleted_index = version_index + 1;
                    let deleted = value[deleted_index] == 1;

                    if deleted {
                        return None;
                    }
        
                    if label_in_lmdb == label_bytes {
                        let vector_without_data = VectorWithoutData::from_bincode_bytes(self.arena, value, id)
                                    .map_err(|e| VectorError::ConversionError(e.to_string()))
                                    .ok()?;
        
>>>>>>> 7f7abff4
                        if get_vector_data {
                            let mut vector = match self.storage.vectors.get_raw_vector_data(self.txn, id, label, self.arena) {
                                Ok(bytes) => bytes,
                                Err(VectorError::VectorDeleted) => return None,
                                Err(e) => return Some(Err(GraphError::from(e))),
                            };
                            vector.expand_from_vector_without_data(vector_without_data);
                            return Some(Ok(TraversalValue::Vector(vector)));
                        } else {
                            return Some(Ok(TraversalValue::VectorNodeWithoutVectorData(
                                vector_without_data
                            )));
                        }
                    } else {
                        return None;
                    }

                }
                None
            });

        RoTraversalIterator {
            storage: self.storage,
            arena: self.arena,
            txn: self.txn,
            inner: iter,
        }
    }
}

#[cfg(feature = "rocks")]
impl<'db, 'arena, 'txn, I: Iterator<Item = Result<TraversalValue<'arena>, GraphError>>>
    VFromTypeAdapter<'db, 'arena, 'txn> for RoTraversalIterator<'db, 'arena, 'txn, I>
{
    #[inline]
    fn v_from_type(
        self,
        label: &'arena str,
        get_vector_data: bool,
    ) -> RoTraversalIterator<
        'db,
        'arena,
        'txn,
        impl Iterator<Item = Result<TraversalValue<'arena>, GraphError>>,
    > {
        let label_bytes = label.as_bytes();
        let storage = self.storage;
        let arena = self.arena;
        let txn = self.txn;

        // Collect results using raw iterator
        let mut results = Vec::new();
        let mut iter = txn.raw_iterator_cf(&storage.vectors.vector_properties_db);
        iter.seek_to_first();

        while iter.valid() {
            if let (Some(key), Some(value)) = (iter.key(), iter.value()) {
                // Extract ID from key
                let id = match key.try_into() {
                    Ok(bytes) => u128::from_be_bytes(bytes),
                    Err(_) => {
                        iter.next();
                        continue;
                    }
                };

                // Check label with bincode header pattern
                assert!(
                    value.len() >= LMDB_STRING_HEADER_LENGTH,
                    "value length does not contain header which means the `label` field was missing from the vector on insertion"
                );
                let length_of_label_in_db =
                    u64::from_le_bytes(value[..LMDB_STRING_HEADER_LENGTH].try_into().unwrap())
                        as usize;

                if length_of_label_in_db != label.len() {
                    iter.next();
                    continue;
                }

                assert!(
                    value.len() >= length_of_label_in_db + LMDB_STRING_HEADER_LENGTH,
                    "value length is not at least the header length plus the label length meaning there has been a corruption on vector insertion"
                );
                let label_in_db = &value
                    [LMDB_STRING_HEADER_LENGTH..LMDB_STRING_HEADER_LENGTH + length_of_label_in_db];

                if label_in_db == label_bytes {
                    if get_vector_data {
                        match storage.vectors.get_full_vector(txn, id, arena) {
                            Ok(vector) => {
                                results.push(Ok(TraversalValue::Vector(vector)));
                            }
                            Err(VectorError::VectorDeleted) => {
                                // Skip deleted vectors
                            }
                            Err(e) => {
                                results.push(Err(GraphError::from(e)));
                            }
                        }
                    } else {
                        match VectorWithoutData::from_bincode_bytes(arena, value, id) {
                            Ok(v) => {
                                results.push(Ok(TraversalValue::VectorNodeWithoutVectorData(v)));
                            }
                            Err(e) => {
                                results.push(Err(GraphError::ConversionError(e.to_string())));
                            }
                        }
                    }
                }
            }
            iter.next();
        }

        RoTraversalIterator {
            storage,
            arena,
            txn,
            inner: results.into_iter(),
        }
    }
}<|MERGE_RESOLUTION|>--- conflicted
+++ resolved
@@ -1,5 +1,4 @@
 use crate::helix_engine::{
-<<<<<<< HEAD
     traversal_core::{
         LMDB_STRING_HEADER_LENGTH, traversal_iter::RoTraversalIterator,
         traversal_value::TraversalValue,
@@ -7,12 +6,6 @@
     types::{GraphError, VectorError},
     vector_core::vector_without_data::VectorWithoutData,
 };
-=======
-        traversal_core::{LMDB_STRING_HEADER_LENGTH, traversal_iter::RoTraversalIterator, traversal_value::TraversalValue},
-        types::{GraphError, VectorError},
-        vector_core::{vector_without_data::VectorWithoutData},
-    };
->>>>>>> 7f7abff4
 
 pub trait VFromTypeAdapter<'db, 'arena, 'txn>:
     Iterator<Item = Result<TraversalValue<'arena>, GraphError>>
@@ -72,11 +65,6 @@
                     let label_in_lmdb = &value[LMDB_STRING_HEADER_LENGTH
                         ..LMDB_STRING_HEADER_LENGTH + length_of_label_in_lmdb];
 
-<<<<<<< HEAD
-                    if label_in_lmdb == label_bytes {
-
-
-=======
 
                     // get deleted via bytes directly
                     
@@ -96,7 +84,6 @@
                                     .map_err(|e| VectorError::ConversionError(e.to_string()))
                                     .ok()?;
         
->>>>>>> 7f7abff4
                         if get_vector_data {
                             let mut vector = match self.storage.vectors.get_raw_vector_data(self.txn, id, label, self.arena) {
                                 Ok(bytes) => bytes,
