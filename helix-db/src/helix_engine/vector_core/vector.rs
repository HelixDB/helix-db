use crate::{
    helix_engine::{
        traversal_core::config::SimilarityMethod,
        types::{GraphError, VectorError},
        vector_core::vector_distance::{DistanceCalc, DistanceResult},
    },
    protocol::{return_values::ReturnValue, value::Value},
    utils::{
        filterable::{Filterable, FilterableType},
        id::v6_uuid,
    },
};
use core::fmt;
use serde::{Deserialize, Serialize};
use std::{borrow::Cow, cmp::Ordering, collections::HashMap, fmt::Debug};

// TODO: make this generic over the type of encoding (f32, f64, etc)
// TODO: use const param to set dimension
// TODO: set level as u8

#[repr(C, align(16))] // TODO: see performance impact of repr(C) and align(16)
#[derive(Clone, Serialize, Deserialize, PartialEq)]
pub struct HVector {
    /// The id of the HVector
    pub id: u128,
    /// Whether the HVector is deleted (will be used for soft deletes)
    // pub is_deleted: bool,
    /// The level of the HVector
    #[serde(default)]
    pub level: usize,
    /// The distance of the HVector
<<<<<<< HEAD
    pub distance: DistanceResult,
=======
    #[serde(default)]
    pub distance: Option<f64>,
>>>>>>> 51fc9b03
    /// The actual vector
    #[serde(default)]
    pub data: Vec<f64>,
    /// The properties of the HVector
    #[serde(default)]
    pub properties: Option<HashMap<String, Value>>,

    /// the version of the vector
    #[serde(default)]
    pub version: u8,
}

impl Eq for HVector {}
impl PartialOrd for HVector {
    fn partial_cmp(&self, other: &Self) -> Option<Ordering> {
        Some(self.cmp(other))
    }
}
impl Ord for HVector {
    fn cmp(&self, other: &Self) -> Ordering {
        other
            .distance.cmp(&self.distance)
    }
}

impl Debug for HVector {
    fn fmt(&self, f: &mut fmt::Formatter<'_>) -> fmt::Result {
        write!(
            f,
            "{{ \nid: {},\nlevel: {},\ndistance: {:?},\ndata: {:?},\nproperties: {:#?} }}",
            uuid::Uuid::from_u128(self.id),
            // self.is_deleted,
            self.level,
            self.distance,
            self.data,
            self.properties
        )
    }
}

impl HVector {
    #[inline(always)]
    pub fn new(data: Vec<f64>) -> Self {
        let id = v6_uuid();
        HVector {
            id,
            // is_deleted: false,
            version: 1,
            level: 0,
            data,
            distance: DistanceResult::Empty,
            properties: None,
        }
    }

    #[inline(always)]
    pub fn from_slice(level: usize, data: Vec<f64>) -> Self {
        let id = v6_uuid();
        HVector {
            id,
            // is_deleted: false,
            version: 1,
            level,
            data,
            distance: DistanceResult::Empty,
            properties: None,
        }
    }

    #[inline(always)]
    pub fn decode_vector(
        raw_vector_bytes: &[u8],
        properties: Option<HashMap<String, Value>>,
        id: u128,
    ) -> Result<Self, VectorError> {
        let mut vector = HVector::from_bytes(id, 0, raw_vector_bytes)?;
        vector.properties = properties;
        Ok(vector)
    }

    /// Returns the data of the HVector
    #[inline(always)]
    pub fn get_data(&self) -> &[f64] {
        &self.data
    }

    /// Returns the id of the HVector
    #[inline(always)]
    pub fn get_id(&self) -> u128 {
        self.id
    }

    /// Returns the level of the HVector
    #[inline(always)]
    pub fn get_level(&self) -> usize {
        self.level
    }

    /// Converts the HVector to an vec of bytes by accessing the data field directly
    /// and converting each f64 to a byte slice
    pub fn to_bytes(&self) -> Vec<u8> {
        let size = self.data.len() * std::mem::size_of::<f64>();
        let mut bytes = Vec::with_capacity(size);
        for &value in &self.data {
            bytes.extend_from_slice(&value.to_be_bytes());
        }
        bytes
    }

    // will make to use const param for type of encoding (f32, f64, etc)
    /// Converts a byte array into a HVector by chunking the bytes into f64 values
    pub fn from_bytes(id: u128, level: usize, bytes: &[u8]) -> Result<Self, VectorError> {
        if bytes.len() % std::mem::size_of::<f64>() != 0 {
            return Err(VectorError::InvalidVectorData);
        }

        let mut data = Vec::with_capacity(bytes.len() / std::mem::size_of::<f64>());
        let chunks = bytes.chunks_exact(std::mem::size_of::<f64>());

        for chunk in chunks {
            let value = f64::from_be_bytes(chunk.try_into().unwrap());
            data.push(value);
        }

        Ok(HVector {
            id,
            // is_deleted: false,
            level,
            version: 1,
            data,
            distance: DistanceResult::Empty,
            properties: None,
        })
    }

    #[inline(always)]
    pub fn len(&self) -> usize {
        self.data.len()
    }

    #[inline(always)]
    pub fn is_empty(&self) -> bool {
        self.data.is_empty()
    }

    #[inline(always)]
    pub fn distance_to(
        &self,
        other: &HVector,
        method: &SimilarityMethod,
    ) -> Result<DistanceResult, VectorError> {
        HVector::distance(&self.data, &other.data, method)
    }

    #[inline(always)]
    pub fn set_distance(&mut self, distance: DistanceResult) {
        self.distance = distance;
    }

    #[inline(always)]
    pub fn get_distance(&self) -> DistanceResult {
        self.distance
    }

    #[inline(always)]
    pub fn get_label(&self) -> Option<&Value> {
        match &self.properties {
            Some(p) => p.get("label"),
            None => None
        } 
    }
}

/// Filterable implementation for HVector
///
/// see helix_db/src/protocol/filterable.rs
///
/// NOTE: This could be moved to the protocol module with the node and edges in `helix_db/protocol/items.rs``
impl Filterable for HVector {
    fn type_name(&self) -> FilterableType {
        FilterableType::Vector
    }

    fn id(&self) -> &u128 {
        &self.id
    }

    fn uuid(&self) -> String {
        uuid::Uuid::from_u128(self.id).to_string()
    }

    fn label(&self) -> &str {
        match &self.properties {
            Some(properties) => match properties.get("label") {
                Some(label) => label.as_str(),
                None => "vector",
            },
            None => "vector",
        }
    }

    fn from_node(&self) -> u128 {
        unreachable!()
    }

    fn from_node_uuid(&self) -> String {
        unreachable!()
    }

    fn to_node(&self) -> u128 {
        unreachable!()
    }

    fn to_node_uuid(&self) -> String {
        unreachable!()
    }

    fn properties(self) -> Option<HashMap<String, Value>> {
        let mut properties = self.properties.unwrap_or_default();
        properties.insert(
            "data".to_string(),
            Value::Array(self.data.iter().map(|f| Value::F64(*f)).collect()),
        );
        Some(properties)
    }

    fn vector_data(&self) -> &[f64] {
        &self.data
    }

    fn score(&self) -> f64 {
        self.get_distance().into()
    }

    fn properties_mut(&mut self) -> &mut Option<HashMap<String, Value>> {
        &mut self.properties
    }

    fn properties_ref(&self) -> &Option<HashMap<String, Value>> {
        &self.properties
    }

    fn check_property(&self, key: &str) -> Result<Cow<'_, Value>, GraphError> {
        match key {
            "id" => Ok(Cow::Owned(Value::from(self.uuid()))),
            "label" => Ok(Cow::Owned(Value::from(self.label().to_string()))),
            "data" => Ok(Cow::Owned(Value::Array(
                self.data.iter().map(|f| Value::F64(*f)).collect(),
            ))),
            _ => match &self.properties {
                Some(properties) => properties
                    .get(key)
                    .ok_or(GraphError::ConversionError(format!(
                        "Property {key} not found"
                    )))
                    .map(Cow::Borrowed),
                None => Err(GraphError::ConversionError(format!(
                    "Property {key} not found"
                ))),
            },
        }
    }

    fn find_property(
        &self,
        _key: &str,
        _secondary_properties: &HashMap<String, ReturnValue>,
        _property: &mut ReturnValue,
    ) -> Option<&ReturnValue> {
        unreachable!()
    }
}<|MERGE_RESOLUTION|>--- conflicted
+++ resolved
@@ -29,12 +29,8 @@
     #[serde(default)]
     pub level: usize,
     /// The distance of the HVector
-<<<<<<< HEAD
+    #[serde(default)]
     pub distance: DistanceResult,
-=======
-    #[serde(default)]
-    pub distance: Option<f64>,
->>>>>>> 51fc9b03
     /// The actual vector
     #[serde(default)]
     pub data: Vec<f64>,
@@ -204,7 +200,7 @@
         match &self.properties {
             Some(p) => p.get("label"),
             None => None
-        } 
+        }
     }
 }
 
