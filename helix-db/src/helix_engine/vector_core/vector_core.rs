use crate::{
    debug_println,
    helix_engine::{
        types::VectorError,
        vector_core::{
            hnsw::HNSW,
            utils::{Candidate, HeapOps, VectorFilter},
            vector::HVector,
        },
    },
    protocol::value::Value,
};
use heed3::{
    types::{Bytes, Unit},
    Database, Env, RoTxn, RwTxn,
};
use itertools::Itertools;
use rand::prelude::Rng;
use serde::{Deserialize, Serialize};
use std::collections::{BinaryHeap, HashMap, HashSet};

const DB_VECTORS: &str = "vectors"; // for vector data (v:)
const DB_VECTOR_DATA: &str = "vector_data"; // for vector data (v:)
const DB_HNSW_EDGES: &str = "hnsw_out_nodes"; // for hnsw out node data
const VECTOR_PREFIX: &[u8] = b"v:";
const ENTRY_POINT_KEY: &str = "entry_point";

#[derive(Debug, Clone, Serialize, Deserialize)]
pub struct HNSWConfig {
    pub m: usize,             // max num of bi-directional links per element
    pub m_max_0: usize,       // max num of links for lower layers
    pub ef_construct: usize,  // size of the dynamic candidate list for construction
    pub m_l: f64,             // level generation factor
    pub ef: usize,            // search param, num of cands to search
    pub min_neighbors: usize, // for get_neighbors, always 512
}

impl HNSWConfig {
    /// Constructor for the configs of the HNSW vector similarity search algorithm
    /// - m (5 <= m <= 48): max num of bi-directional links per element
    /// - m_max_0 (2 * m): max num of links for level 0 (level that stores all vecs)
    /// - ef_construct (40 <= ef_construct <= 512): size of the dynamic candidate list
    ///   for construction
    /// - m_l (ln(1/m)): level generation factor (multiplied by a random number)
    /// - ef (10 <= ef <= 512): num of candidates to search
    pub fn new(m: Option<usize>, ef_construct: Option<usize>, ef: Option<usize>) -> Self {
        let m = m.unwrap_or(16).clamp(5, 48);
        let ef_construct = ef_construct.unwrap_or(128).clamp(40, 512);
        let ef = ef.unwrap_or(768).clamp(10, 512);

        Self {
            m,
            m_max_0: 2 * m,
            ef_construct,
            m_l: 1.0 / (m as f64).ln(),
            ef,
            min_neighbors: 512,
        }
    }
}

pub struct VectorCore {
    pub vectors_db: Database<Bytes, Bytes>,
    pub vector_data_db: Database<Bytes, Bytes>,
    pub edges_db: Database<Bytes, Unit>,
    pub config: HNSWConfig,
}

impl VectorCore {
    pub fn new(env: &Env, txn: &mut RwTxn, config: HNSWConfig) -> Result<Self, VectorError> {
        let vectors_db = env.create_database(txn, Some(DB_VECTORS))?;
        let vector_data_db = env.create_database(txn, Some(DB_VECTOR_DATA))?;
        let edges_db = env.create_database(txn, Some(DB_HNSW_EDGES))?;

        Ok(Self {
            vectors_db,
            vector_data_db,
            edges_db,
            config,
        })
    }

    #[inline(always)]
    fn vector_key(id: u128, level: usize) -> Vec<u8> {
        [VECTOR_PREFIX, &id.to_be_bytes(), &level.to_be_bytes()].concat()
    }

    #[inline(always)]
    fn out_edges_key(source_id: u128, level: usize, sink_id: Option<u128>) -> Vec<u8> {
        match sink_id {
            Some(sink_id) => [
                source_id.to_be_bytes().as_slice(),
                level.to_be_bytes().as_slice(),
                sink_id.to_be_bytes().as_slice(),
            ]
            .concat()
            .to_vec(),
            None => [
                source_id.to_be_bytes().as_slice(),
                level.to_be_bytes().as_slice(),
            ]
            .concat()
            .to_vec(),
        }
    }

    #[inline]
    fn get_new_level(&self) -> usize {
        // TODO: look at using the XOR shift algorithm for random number generation
        // Should instead using an atomic mutable seed and the XOR shift algorithm
        let mut rng = rand::rng();
        let r: f64 = rng.random::<f64>();
        (-r.ln() * self.config.m_l).floor() as usize
    }

    #[inline]
    fn get_entry_point(&self, txn: &RoTxn) -> Result<HVector, VectorError> {
        let ep_id = self.vectors_db.get(txn, ENTRY_POINT_KEY.as_bytes())?;
        if let Some(ep_id) = ep_id {
            let mut arr = [0u8; 16];
            let len = std::cmp::min(ep_id.len(), 16);
            arr[..len].copy_from_slice(&ep_id[..len]);

            let ep = self
                .get_vector(txn, u128::from_be_bytes(arr), 0, true)
                .map_err(|_| VectorError::EntryPointNotFound)?;
            Ok(ep)
        } else {
            Err(VectorError::EntryPointNotFound)
        }
    }

    #[inline]
    fn set_entry_point(&self, txn: &mut RwTxn, entry: &HVector) -> Result<(), VectorError> {
        let entry_key = ENTRY_POINT_KEY.as_bytes().to_vec();
        self.vectors_db
            .put(txn, &entry_key, &entry.get_id().to_be_bytes())
            .map_err(VectorError::from)?;
        Ok(())
    }

    #[inline(always)]
    fn put_vector(&self, txn: &mut RwTxn, vector: &HVector) -> Result<(), VectorError> {
        self.vectors_db
            .put(
                txn,
                &Self::vector_key(vector.get_id(), vector.get_level()),
                vector.to_bytes().as_ref(),
            )
            .map_err(VectorError::from)?;
        Ok(())
    }

    #[inline(always)]
    fn get_neighbors<F>(
        &self,
        txn: &RoTxn,
        id: u128,
        level: usize,
        filter: Option<&[F]>,
    ) -> Result<Vec<HVector>, VectorError>
    where
        F: Fn(&HVector, &RoTxn) -> bool,
    {
        let out_key = Self::out_edges_key(id, level, None);
        let mut neighbors = Vec::with_capacity(self.config.m_max_0.min(self.config.min_neighbors));

        let iter = self
            .edges_db
            .lazily_decode_data()
            .prefix_iter(txn, &out_key)?;

        let prefix_len = out_key.len();

        for result in iter {
            let (key, _) = result?;

            // TODO: fix here because not working at all
            let mut arr = [0u8; 16];
            let len = std::cmp::min(key.len(), 16);
            arr[..len].copy_from_slice(&key[prefix_len..(prefix_len + len)]);
            let neighbor_id = u128::from_be_bytes(arr);

            if neighbor_id == id {
                continue;
            }

            let vector = self.get_vector(txn, neighbor_id, level, true)?;

            let passes_filters = match filter {
                // TODO: look at implementing a macro that actually just runs each function rather than iterating through
                Some(filter_slice) => filter_slice.iter().all(|f| f(&vector, txn)),
                None => true,
            };

            if passes_filters {
                neighbors.push(vector);
            }

            //if let Ok(vector) = self.get_vector(txn, neighbor_id, level, true) {
            //    if filter.is_none() || filter.unwrap().iter().all(|f| f(&vector, txn)) {
            //        neighbors.push(vector);
            //    }
            //}
        }
        neighbors.shrink_to_fit();

        Ok(neighbors)
    }

    #[inline(always)]
    fn set_neighbours(
        &self,
        txn: &mut RwTxn,
        id: u128,
        neighbors: &BinaryHeap<HVector>,
        level: usize,
    ) -> Result<(), VectorError> {
        let prefix = Self::out_edges_key(id, level, None);

        let mut keys_to_delete: HashSet<Vec<u8>> = self
            .edges_db
            .prefix_iter(txn, prefix.as_ref())?
            .filter_map(|result| result.ok().map(|(key, _)| key.to_vec()))
            .collect();

        neighbors
            .iter()
            .try_for_each(|neighbor| -> Result<(), VectorError> {
                let neighbor_id = neighbor.get_id();
                if neighbor_id == id {
                    return Ok(());
                }

                let out_key = Self::out_edges_key(id, level, Some(neighbor_id));
                keys_to_delete.remove(&out_key);
                self.edges_db.put(txn, &out_key, &())?;

                let in_key = Self::out_edges_key(neighbor_id, level, Some(id));
                keys_to_delete.remove(&in_key);
                self.edges_db.put(txn, &in_key, &())?;

                Ok(())
            })?;

        for key in keys_to_delete {
            self.edges_db.delete(txn, &key)?;
        }

        Ok(())
    }

    fn select_neighbors<'a, F>(
        &'a self,
        txn: &RoTxn,
        query: &'a HVector,
        mut cands: BinaryHeap<HVector>,
        level: usize,
        should_extend: bool,
        filter: Option<&[F]>,
    ) -> Result<BinaryHeap<HVector>, VectorError>
    where
        F: Fn(&HVector, &RoTxn) -> bool,
    {
        let m = self.config.m;

        if !should_extend {
            return Ok(cands.take_inord(m));
        }

        let mut visited: HashSet<u128> = HashSet::new();
        let mut result = BinaryHeap::with_capacity(m * cands.len());
        for candidate in cands.iter() {
            for mut neighbor in self.get_neighbors(txn, candidate.get_id(), level, filter)? {
                if !visited.insert(neighbor.get_id()) {
                    continue;
                }

                neighbor.set_distance(neighbor.distance_to(query)?);

                /*
                let passes_filters = match filter {
                    Some(filter_slice) => filter_slice.iter().all(|f| f(&neighbor, txn)),
                    None => true,
                };

                if passes_filters {
                    result.push(neighbor);
                }
                */

                if filter.is_none() || filter.unwrap().iter().all(|f| f(&neighbor, txn)) {
                    result.push(neighbor);
                }
            }
        }

        result.extend_inord(cands);
        Ok(result.take_inord(m))
    }

    fn search_level<'a, F>(
        &'a self,
        txn: &RoTxn,
        query: &'a HVector,
        entry_point: &'a mut HVector,
        ef: usize,
        level: usize,
        filter: Option<&[F]>,
    ) -> Result<BinaryHeap<HVector>, VectorError>
    where
        F: Fn(&HVector, &RoTxn) -> bool,
    {
        let mut visited: HashSet<u128> = HashSet::new();
        let mut candidates: BinaryHeap<Candidate> = BinaryHeap::new();
        let mut results: BinaryHeap<HVector> = BinaryHeap::new();

        entry_point.set_distance(entry_point.distance_to(query)?);
        candidates.push(Candidate {
            id: entry_point.get_id(),
            distance: entry_point.get_distance(),
        });
        results.push(entry_point.clone());
        visited.insert(entry_point.get_id());

        while let Some(curr_cand) = candidates.pop() {
            if results.len() >= ef
                && results
                    .get_max()
                    .is_none_or(|f| curr_cand.distance > f.get_distance())
            {
                break;
            }

            let max_distance = if results.len() >= ef {
                results.get_max().map(|f| f.get_distance())
            } else {
                None
            };

            self.get_neighbors(txn, curr_cand.id, level, filter)?
                .into_iter()
                .filter(|neighbor| visited.insert(neighbor.get_id()))
                .filter_map(|mut neighbor| {
                    let distance = neighbor.distance_to(query).ok()?;

                    if max_distance.is_none_or(|max| distance < max) {
                        neighbor.set_distance(distance);
                        Some((neighbor, distance))
                    } else {
                        None
                    }
                })
                .for_each(|(neighbor, distance)| {
                    candidates.push(Candidate {
                        id: neighbor.get_id(),
                        distance,
                    });

                    results.push(neighbor);

                    if results.len() > ef {
                        results = results.take_inord(ef);
                    }
                });
        }
        Ok(results)
    }

    pub fn num_inserted_vectors(&self, txn: &RoTxn) -> Result<u64, VectorError> {
        Ok(self.vectors_db.len(txn)?)
    }
}

impl HNSW for VectorCore {
    #[inline(always)]
    fn get_vector(
        &self,
        txn: &RoTxn,
        id: u128,
        level: usize,
        with_data: bool,
    ) -> Result<HVector, VectorError> {
        let key = Self::vector_key(id, level);
        let vector = match self.vectors_db.get(txn, key.as_ref())? {
            Some(bytes) => {
                let vector = match with_data {
                    true => HVector::from_bytes(id, level, bytes),
                    false => Ok(HVector::from_slice(level, vec![])),
                }?;
                Ok(vector)
            }
            None if level > 0 => self.get_vector(txn, id, 0, with_data),
            None => Err(VectorError::VectorNotFound(id.to_string())),
        }?;

        Ok(vector)
    }

    fn search<F>(
        &self,
        txn: &RoTxn,
        query: &[f64],
        k: usize,
        label: &str,
        filter: Option<&[F]>,
        should_trickle: bool,
    ) -> Result<Vec<HVector>, VectorError>
    where
        F: Fn(&HVector, &RoTxn) -> bool,
    {
        let query = HVector::from_slice(0, query.to_vec());

        let mut entry_point = self.get_entry_point(txn)?;

        let ef = self.config.ef;
        let curr_level = entry_point.get_level();

        for level in (1..=curr_level).rev() {
            let mut nearest = self.search_level(
                txn,
                &query,
                &mut entry_point,
                1,
                level,
                match should_trickle {
                    true => filter,
                    false => None,
                },
            )?;

            if let Some(closest) = nearest.pop() {
                entry_point = closest;
            }
        }

        let mut candidates = self.search_level(
            txn,
            &query,
            &mut entry_point,
            ef,
            0,
            match should_trickle {
                true => filter,
                false => None,
            },
        )?;

<<<<<<< HEAD
        let mut results = candidates.to_vec_with_filter::<F, true>(k, filter, label, txn);
        for result in results.iter_mut() {
            result.properties = match self
                .vector_data_db
                .get(txn, &result.get_id().to_be_bytes())?
            {
                Some(bytes) => Some(bincode::deserialize(&bytes).map_err(VectorError::from)?),
                None => None, // TODO: maybe should be an error?
            };
        }
=======
        let results =
            candidates.to_vec_with_filter::<F, true>(k, filter, label, txn, self.vector_data_db)?;
>>>>>>> 119359b7

        debug_println!("vector search found {} results", results.len());
        Ok(results)
    }

    fn insert<F>(
        &self,
        txn: &mut RwTxn,
        data: &[f64],
        fields: Option<Vec<(String, Value)>>,
    ) -> Result<HVector, VectorError>
    where
        F: Fn(&HVector, &RoTxn) -> bool,
    {
        let new_level = self.get_new_level();

        let mut query = HVector::from_slice(0, data.to_vec());
        self.put_vector(txn, &query)?;
        query.level = new_level;
        if new_level > 0 {
            self.put_vector(txn, &query)?;
        }

        let entry_point = match self.get_entry_point(txn) {
            Ok(ep) => ep,
            Err(_) => {
                self.set_entry_point(txn, &query)?;
                query.set_distance(0.0);
                //query.clone()
                return Ok(query);
            }
        };

        let l = entry_point.get_level();
        let mut curr_ep = entry_point;
        for level in (new_level + 1..=l).rev() {
            let nearest = self.search_level::<F>(txn, &query, &mut curr_ep, 1, level, None)?;
            curr_ep = nearest
                .peek()
                .ok_or(VectorError::VectorCoreError("emtpy peak result".to_string()))?
                .clone();
        }

        for level in (0..=l.min(new_level)).rev() {
            let nearest = self.search_level::<F>(
                txn,
                &query,
                &mut curr_ep,
                self.config.ef_construct,
                level,
                None,
            )?;
            curr_ep = nearest
                .peek()
                .ok_or(VectorError::VectorNotFound("empty peak result".to_string()))?
                .clone();

            let neighbors = self.select_neighbors::<F>(txn, &query, nearest, level, true, None)?;
            self.set_neighbours(txn, query.get_id(), &neighbors, level)?;

            for e in neighbors {
                let id = e.get_id();
                let e_conns = BinaryHeap::from(self.get_neighbors::<F>(txn, id, level, None)?);
                let e_new_conn =
                    self.select_neighbors::<F>(txn, &query, e_conns, level, true, None)?;
                self.set_neighbours(txn, id, &e_new_conn, level)?;
            }
        }

        if new_level > l {
            self.set_entry_point(txn, &query)?;
        }

        if let Some(fields) = fields {
            self.vector_data_db.put(
                txn,
                &query.get_id().to_be_bytes(),
                &bincode::serialize(&fields)?,
            )?;
        }

        debug_println!("vector inserted with id {}", query.get_id());
        Ok(query)
    }

    fn delete(&self, txn: &mut RwTxn, id: u128) -> Result<(), VectorError> {
        let properties: Option<HashMap<String, Value>> =
            match self.vector_data_db.get(txn, &id.to_be_bytes())? {
                Some(bytes) => Some(bincode::deserialize(bytes).map_err(VectorError::from)?),
                None => None,
            };

        debug_println!("properties: {properties:?}");
        if let Some(mut properties) = properties {
            if let Some(Value::Boolean(is_deleted)) = properties.get("is_deleted")
                && *is_deleted
            {
                return Err(VectorError::VectorAlreadyDeleted(id.to_string()));
            }

            properties.insert("is_deleted".to_string(), Value::Boolean(true));
            debug_println!("properties: {properties:?}");

            self.vector_data_db
                .put(txn, &id.to_be_bytes(), &bincode::serialize(&properties)?)?;
        } else {
            let mut n_properties: HashMap<String, Value> = HashMap::new();
            n_properties.insert("is_deleted".to_string(), Value::Boolean(true));
            debug_println!("properties: {n_properties:?}");

            self.vector_data_db
                .put(txn, &id.to_be_bytes(), &bincode::serialize(&n_properties)?)?;
        }

        let vec = self.vector_data_db.get(txn, &id.to_be_bytes());
        println!("{:?}", vec);

        println!("vector deleted with id {}", &id);
        Ok(())
    }

    fn get_all_vectors(
        &self,
        txn: &RoTxn,
        level: Option<usize>,
    ) -> Result<Vec<HVector>, VectorError> {
        self.vectors_db
            .prefix_iter(txn, VECTOR_PREFIX)?
            .map(|result| {
                result
                    .map_err(VectorError::from)
                    .and_then(|(_, value)| bincode::deserialize(value).map_err(VectorError::from))
            })
            .filter_ok(|vector: &HVector| level.is_none_or(|l| vector.level == l))
            .collect()
    }
}
<|MERGE_RESOLUTION|>--- conflicted
+++ resolved
@@ -446,21 +446,8 @@
             },
         )?;
 
-<<<<<<< HEAD
-        let mut results = candidates.to_vec_with_filter::<F, true>(k, filter, label, txn);
-        for result in results.iter_mut() {
-            result.properties = match self
-                .vector_data_db
-                .get(txn, &result.get_id().to_be_bytes())?
-            {
-                Some(bytes) => Some(bincode::deserialize(&bytes).map_err(VectorError::from)?),
-                None => None, // TODO: maybe should be an error?
-            };
-        }
-=======
         let results =
             candidates.to_vec_with_filter::<F, true>(k, filter, label, txn, self.vector_data_db)?;
->>>>>>> 119359b7
 
         debug_println!("vector search found {} results", results.len());
         Ok(results)
