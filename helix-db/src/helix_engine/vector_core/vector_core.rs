--- conflicted
+++ resolved
@@ -491,24 +491,12 @@
             for e in neighbors {
                 let id = e.get_id();
                 let e_conns = self.get_neighbors::<F>(txn, id, level, None)?;
-<<<<<<< HEAD
                 if e_conns.len()
                     > if level == 0 {
                         self.config.m_max_0
                     } else {
                         self.config.m
                     }
-                {
-                    let e_new_conn = time_block_result! {
-                        let ordered_conns = BinaryHeap::from(e_conns);
-                        println!("select_neighbors");
-                        self.select_neighbors::<F>(txn, &query, ordered_conns, level, true, None)?
-                    };
-                    time_block! {
-                        println!("set_neighbors");
-                        self.set_neighbours(txn, id, &e_new_conn, level)?;
-                    };
-=======
                 {
                     let e_conns = BinaryHeap::from(e_conns);
                     let e_new_conn =
@@ -517,7 +505,6 @@
                             self.select_neighbors::<F>(txn, &query, e_conns, level, true, None)?
                         };
                     self.set_neighbours(txn, id, &e_new_conn, level)?;
->>>>>>> 556d9151
                 }
             }
         }
