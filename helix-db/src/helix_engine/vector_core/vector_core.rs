--- conflicted
+++ resolved
@@ -403,10 +403,6 @@
         &self,
         txn: &RoTxn,
         query: &[f64],
-<<<<<<< HEAD
-        //label: &str,
-=======
->>>>>>> dc75f80f
         k: usize,
         label: &str,
         filter: Option<&[F]>,
