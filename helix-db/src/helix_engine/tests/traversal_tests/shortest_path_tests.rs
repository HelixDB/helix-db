--- conflicted
+++ resolved
@@ -142,13 +142,8 @@
     let txn = storage.graph_env.read_txn().unwrap();
     let bfs = G::new(&storage, &txn, &arena)
         .n_from_id(&start)
-<<<<<<< HEAD
         .shortest_path_with_algorithm(Some("road"), None, Some(&end), PathAlgorithm::BFS, default_weight_fn)
-        .collect_to::<Vec<_>>();
-=======
-        .shortest_path_with_algorithm(Some("road"), None, Some(&end), PathAlgorithm::BFS)
         .collect::<Result<Vec<_>,_>>().unwrap();
->>>>>>> 14feefe0
     if let TraversalValue::Path((nodes, _)) = &bfs[0] {
         assert_eq!(nodes.len(), 2);
     } else {
@@ -157,13 +152,8 @@
 
     let dijkstra = G::new(&storage, &txn, &arena)
         .n_from_id(&start)
-<<<<<<< HEAD
         .shortest_path_with_algorithm(Some("road"), None, Some(&end), PathAlgorithm::Dijkstra, default_weight_fn)
-        .collect_to::<Vec<_>>();
-=======
-        .shortest_path_with_algorithm(Some("road"), None, Some(&end), PathAlgorithm::Dijkstra)
         .collect::<Result<Vec<_>,_>>().unwrap();
->>>>>>> 14feefe0
     if let TraversalValue::Path((nodes, _)) = &dijkstra[0] {
         assert_eq!(nodes.len(), 4);
     } else {
