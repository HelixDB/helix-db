--- conflicted
+++ resolved
@@ -3,20 +3,10 @@
 use rand::Rng;
 use tempfile::TempDir;
 
-<<<<<<< HEAD
-use crate::helix_engine::vector_core::{HNSWConfig, VectorCore};
-=======
 use crate::helix_engine::{
     types::VectorError,
-    vector_core::{
-        hnsw::HNSW,
-        vector::HVector,
-        vector_core::{HNSWConfig, VectorCore},
-    },
+    vector_core::{HNSWConfig, VectorCore},
 };
-
-type Filter = fn(&HVector, &RoTxn) -> bool;
->>>>>>> 5bec9ed1
 
 fn setup_env() -> (Env, TempDir) {
     let temp_dir = tempfile::tempdir().unwrap();
@@ -101,16 +91,15 @@
     let index = VectorCore::new(&env, &mut txn, HNSWConfig::new(None, None, None)).unwrap();
 
     let arena = Bump::new();
-    let vector: Vec<f64> = vec![0.1, 0.2, 0.3, 0.4];
+    let vector: Vec<f32> = vec![0.1, 0.2, 0.3, 0.4];
     let data = arena.alloc_slice_copy(&vector);
     let inserted = index
-        .insert::<Filter>(&mut txn, "vector", data, None, &arena)
+        .insert(&mut txn, "vector", data, None, &arena)
         .unwrap();
     let inserted_id = inserted.id;
 
     // Delete the vector
-    let delete_arena = Bump::new();
-    let result = index.delete(&mut txn, inserted_id, &delete_arena);
+    let result = index.delete(&mut txn, inserted_id);
     assert!(result.is_ok());
     txn.commit().unwrap();
 
@@ -128,33 +117,37 @@
     let index = VectorCore::new(&env, &mut txn, HNSWConfig::new(None, None, None)).unwrap();
 
     let arena = Bump::new();
-    let target_vector: Vec<f64> = vec![1.0, 0.0, 0.0, 0.0];
+    let target_vector: Vec<f32> = vec![1.0, 0.0, 0.0, 0.0];
     let data = arena.alloc_slice_copy(&target_vector);
     let target = index
-        .insert::<Filter>(&mut txn, "vector", data, None, &arena)
+        .insert(&mut txn, "vector", data, None, &arena)
         .unwrap();
 
     // Insert some other vectors
     for i in 0..5 {
         let arena = Bump::new();
-        let vector: Vec<f64> = vec![0.1 * i as f64, 0.2, 0.3, 0.4];
+        let vector: Vec<f32> = vec![0.1 * i as f32, 0.2, 0.3, 0.4];
         let data = arena.alloc_slice_copy(&vector);
         let _ = index
-            .insert::<Filter>(&mut txn, "vector", data, None, &arena)
+            .insert(&mut txn, "vector", data, None, &arena)
             .unwrap();
     }
 
     // Delete the target vector
-    let delete_arena = Bump::new();
-    index.delete(&mut txn, target.id, &delete_arena).unwrap();
+    index.delete(&mut txn, target.id).unwrap();
     txn.commit().unwrap();
 
     // Search for the deleted vector's pattern - it should not appear in results
     let search_arena = Bump::new();
     let txn = env.read_txn().unwrap();
     let query = [1.0, 0.0, 0.0, 0.0];
+    let nns = index
+        .search(&txn, query.to_vec(), 10, "vector", &search_arena)
+        .unwrap()
+        .into_nns();
+
     let results = index
-        .search::<Filter>(&txn, &query, 10, "vector", None, false, &search_arena)
+        .nns_to_hvectors(&txn, nns, false, &search_arena)
         .unwrap();
 
     // Verify the deleted vector is not in results
@@ -169,10 +162,9 @@
     let mut txn = env.write_txn().unwrap();
     let index = VectorCore::new(&env, &mut txn, HNSWConfig::new(None, None, None)).unwrap();
 
-    let arena = Bump::new();
     // Try to delete a vector that doesn't exist
     let fake_id: u128 = 12345678901234567890;
-    let result = index.delete(&mut txn, fake_id, &arena);
+    let result = index.delete(&mut txn, fake_id);
 
     assert!(matches!(result, Err(VectorError::VectorNotFound(_))));
 }
@@ -184,22 +176,20 @@
     let index = VectorCore::new(&env, &mut txn, HNSWConfig::new(None, None, None)).unwrap();
 
     let arena = Bump::new();
-    let vector: Vec<f64> = vec![0.1, 0.2, 0.3, 0.4];
+    let vector: Vec<f32> = vec![0.1, 0.2, 0.3, 0.4];
     let data = arena.alloc_slice_copy(&vector);
     let inserted = index
-        .insert::<Filter>(&mut txn, "vector", data, None, &arena)
+        .insert(&mut txn, "vector", data, None, &arena)
         .unwrap();
     let inserted_id = inserted.id;
 
     // Delete once - should succeed
-    let delete_arena = Bump::new();
-    index.delete(&mut txn, inserted_id, &delete_arena).unwrap();
+    index.delete(&mut txn, inserted_id).unwrap();
 
     // Delete again - should fail with VectorDeleted
     // Note: get_vector_properties returns VectorDeleted for deleted vectors,
     // which gets propagated before the VectorAlreadyDeleted check
-    let delete_arena2 = Bump::new();
-    let result = index.delete(&mut txn, inserted_id, &delete_arena2);
+    let result = index.delete(&mut txn, inserted_id);
     assert!(matches!(result, Err(VectorError::VectorDeleted)));
 
     // Commit transaction to ensure proper cleanup
@@ -217,10 +207,10 @@
     let index = VectorCore::new(&env, &mut txn, HNSWConfig::new(None, None, None)).unwrap();
 
     let arena = Bump::new();
-    let vector: Vec<f64> = vec![0.1, 0.2, 0.3, 0.4];
+    let vector: Vec<f32> = vec![0.1, 0.2, 0.3, 0.4];
     let data = arena.alloc_slice_copy(&vector);
     let inserted = index
-        .insert::<Filter>(&mut txn, "vector", data, None, &arena)
+        .insert(&mut txn, "vector", data, None, &arena)
         .unwrap();
     txn.commit().unwrap();
 
@@ -241,14 +231,14 @@
     let index = VectorCore::new(&env, &mut txn, HNSWConfig::new(None, None, None)).unwrap();
 
     let arena = Bump::new();
-    let vector: Vec<f64> = vec![0.1, 0.2, 0.3, 0.4];
+    let vector: Vec<f32> = vec![0.1, 0.2, 0.3, 0.4];
     let data = arena.alloc_slice_copy(&vector);
     let inserted = index
-        .insert::<Filter>(&mut txn, "vector", data, None, &arena)
+        .insert(&mut txn, "vector", data, None, &arena)
         .unwrap();
 
     // Delete the vector
-    index.delete(&mut txn, inserted.id, &arena).unwrap();
+    index.delete(&mut txn, inserted.id).unwrap();
     txn.commit().unwrap();
 
     // Getting properties of deleted vector should return error
@@ -264,10 +254,10 @@
     let index = VectorCore::new(&env, &mut txn, HNSWConfig::new(None, None, None)).unwrap();
 
     let arena = Bump::new();
-    let vector: Vec<f64> = vec![0.1, 0.2, 0.3, 0.4];
+    let vector: Vec<f32> = vec![0.1, 0.2, 0.3, 0.4];
     let data = arena.alloc_slice_copy(&vector);
     let inserted = index
-        .insert::<Filter>(&mut txn, "vector", data, None, &arena)
+        .insert(&mut txn, "vector", data, None, &arena)
         .unwrap();
     txn.commit().unwrap();
 
@@ -276,7 +266,7 @@
     assert_eq!(full_vector.id, inserted.id);
     assert!(!full_vector.deleted);
     // Verify vector data matches
-    assert_eq!(full_vector.data.len(), 4);
+    assert_eq!(full_vector.data.unwrap().len(), 4);
 }
 
 #[test]
@@ -293,35 +283,6 @@
     assert!(matches!(result, Err(VectorError::VectorNotFound(_))));
 }
 
-#[test]
-fn test_get_all_vectors_with_level_filter() {
-    let (env, _temp_dir) = setup_env();
-    let mut txn = env.write_txn().unwrap();
-    let index = VectorCore::new(&env, &mut txn, HNSWConfig::new(None, None, None)).unwrap();
-
-    // Insert multiple vectors
-    for i in 0..10 {
-        let arena = Bump::new();
-        let vector: Vec<f64> = vec![0.1 * i as f64, 0.2, 0.3, 0.4];
-        let data = arena.alloc_slice_copy(&vector);
-        let _ = index
-            .insert::<Filter>(&mut txn, "vector", data, None, &arena)
-            .unwrap();
-    }
-    txn.commit().unwrap();
-
-    let arena = Bump::new();
-    let txn = env.read_txn().unwrap();
-
-    // Get all vectors without level filter
-    let all_vectors = index.get_all_vectors(&txn, None, &arena).unwrap();
-    assert_eq!(all_vectors.len(), 10);
-
-    // Get vectors at level 0 (all vectors are stored at level 0)
-    let level_0_vectors = index.get_all_vectors(&txn, Some(0), &arena).unwrap();
-    assert_eq!(level_0_vectors.len(), 10);
-}
-
 // ============================================================================
 // Search Edge Case Tests
 // ============================================================================
@@ -335,10 +296,10 @@
     // Insert some vectors
     for i in 0..5 {
         let arena = Bump::new();
-        let vector: Vec<f64> = vec![0.1 * i as f64, 0.2, 0.3, 0.4];
+        let vector: Vec<f32> = vec![0.1 * i as f32, 0.2, 0.3, 0.4];
         let data = arena.alloc_slice_copy(&vector);
         let _ = index
-            .insert::<Filter>(&mut txn, "vector", data, None, &arena)
+            .insert(&mut txn, "vector", data, None, &arena)
             .unwrap();
     }
     txn.commit().unwrap();
@@ -349,9 +310,10 @@
 
     // Search with k=0 should return empty results
     let results = index
-        .search::<Filter>(&txn, &query, 0, "vector", None, false, &arena)
-        .unwrap();
-    assert!(results.is_empty());
+        .search(&txn, query.to_vec(), 0, "vector", &arena)
+        .unwrap();
+
+    assert!(results.nns.is_empty());
 }
 
 #[test]
@@ -363,24 +325,22 @@
     // Insert exactly 5 vectors
     for i in 0..5 {
         let arena = Bump::new();
-        let vector: Vec<f64> = vec![0.1 * i as f64, 0.2, 0.3, 0.4];
+        let vector: Vec<f32> = vec![0.1 * i as f32, 0.2, 0.3, 0.4];
         let data = arena.alloc_slice_copy(&vector);
         let _ = index
-            .insert::<Filter>(&mut txn, "vector", data, None, &arena)
-            .unwrap();
-    }
-    txn.commit().unwrap();
-
-    let arena = Bump::new();
-    let txn = env.read_txn().unwrap();
-    let query = [0.5, 0.5, 0.5, 0.5];
+            .insert(&mut txn, "vector", data, None, &arena)
+            .unwrap();
+    }
+    txn.commit().unwrap();
+
+    let arena = Bump::new();
+    let txn = env.read_txn().unwrap();
+    let query = vec![0.5, 0.5, 0.5, 0.5];
 
     // Search with k=100, more than total vectors
-    let results = index
-        .search::<Filter>(&txn, &query, 100, "vector", None, false, &arena)
-        .unwrap();
+    let results = index.search(&txn, query, 100, "vector", &arena).unwrap();
     // Should return at most 5 (all available vectors)
-    assert!(results.len() <= 5);
+    assert!(results.nns.len() <= 5);
 }
 
 #[test]
@@ -392,10 +352,10 @@
 
     let arena = Bump::new();
     let txn = env.read_txn().unwrap();
-    let query = [0.5, 0.5, 0.5, 0.5];
+    let query = vec![0.5, 0.5, 0.5, 0.5];
 
     // Search on empty index should return EntryPointNotFound error
-    let result = index.search::<Filter>(&txn, &query, 5, "vector", None, false, &arena);
+    let result = index.search(&txn, query, 5, "vector", &arena);
     assert!(matches!(result, Err(VectorError::EntryPointNotFound)));
 }
 
@@ -410,29 +370,31 @@
     // Insert 10 vectors
     for i in 0..10 {
         let arena = Bump::new();
-        let vector: Vec<f64> = vec![0.1 * i as f64, 0.2, 0.3, 0.4];
+        let vector: Vec<f32> = vec![0.1 * i as f32, 0.2, 0.3, 0.4];
         let data = arena.alloc_slice_copy(&vector);
         let inserted = index
-            .insert::<Filter>(&mut txn, "vector", data, None, &arena)
+            .insert(&mut txn, "vector", data, None, &arena)
             .unwrap();
         inserted_ids.push(inserted.id);
     }
 
     // Delete first 5 vectors
     for i in 0..5 {
-        let arena = Bump::new();
-        index.delete(&mut txn, inserted_ids[i], &arena).unwrap();
-    }
-    txn.commit().unwrap();
-
-    let arena = Bump::new();
-    let txn = env.read_txn().unwrap();
-    let query = [0.5, 0.5, 0.5, 0.5];
+        index.delete(&mut txn, inserted_ids[i]).unwrap();
+    }
+    txn.commit().unwrap();
+
+    let arena = Bump::new();
+    let txn = env.read_txn().unwrap();
+    let query = vec![0.5, 0.5, 0.5, 0.5];
 
     // Search should only return non-deleted vectors
-    let results = index
-        .search::<Filter>(&txn, &query, 10, "vector", None, false, &arena)
-        .unwrap();
+    let nns = index
+        .search(&txn, query.to_vec(), 10, "vector", &arena)
+        .unwrap()
+        .into_nns();
+
+    let results = index.nns_to_hvectors(&txn, nns, false, &arena).unwrap();
 
     // Should only find up to 5 vectors (the non-deleted ones)
     assert!(results.len() <= 5);
@@ -446,42 +408,6 @@
 }
 
 #[test]
-fn test_search_with_filter_predicate() {
-    let (env, _temp_dir) = setup_env();
-    let mut txn = env.write_txn().unwrap();
-    let index = VectorCore::new(&env, &mut txn, HNSWConfig::new(None, None, None)).unwrap();
-
-    // Insert vectors
-    for i in 0..10 {
-        let arena = Bump::new();
-        let vector: Vec<f64> = vec![0.1 * i as f64, 0.2, 0.3, 0.4];
-        let data = arena.alloc_slice_copy(&vector);
-        let _ = index
-            .insert::<Filter>(&mut txn, "vector", data, None, &arena)
-            .unwrap();
-    }
-    txn.commit().unwrap();
-
-    let arena = Bump::new();
-    let txn = env.read_txn().unwrap();
-    let query = [0.5, 0.5, 0.5, 0.5];
-
-    // Filter that always returns false - should find no results
-    let filter: &[fn(&HVector, &RoTxn) -> bool] = &[|_, _| false];
-    let results = index
-        .search(&txn, &query, 10, "vector", Some(filter), false, &arena)
-        .unwrap();
-    assert!(results.is_empty());
-
-    // Filter that always returns true - should find results
-    let filter: &[fn(&HVector, &RoTxn) -> bool] = &[|_, _| true];
-    let results = index
-        .search(&txn, &query, 10, "vector", Some(filter), false, &arena)
-        .unwrap();
-    assert!(!results.is_empty());
-}
-
-#[test]
 fn test_search_label_filtering() {
     let (env, _temp_dir) = setup_env();
     let mut txn = env.write_txn().unwrap();
@@ -490,41 +416,48 @@
     // Insert vectors with label "vector_a"
     for i in 0..5 {
         let arena = Bump::new();
-        let vector: Vec<f64> = vec![0.1 * i as f64, 0.2, 0.3, 0.4];
+        let vector: Vec<f32> = vec![0.1 * i as f32, 0.2, 0.3, 0.4];
         let data = arena.alloc_slice_copy(&vector);
         let _ = index
-            .insert::<Filter>(&mut txn, "vector_a", data, None, &arena)
+            .insert(&mut txn, "vector_a", data, None, &arena)
             .unwrap();
     }
 
     // Insert vectors with label "vector_b"
     for i in 0..5 {
         let arena = Bump::new();
-        let vector: Vec<f64> = vec![0.5 + 0.1 * i as f64, 0.2, 0.3, 0.4];
+        let vector: Vec<f32> = vec![0.5 + 0.1 * i as f32, 0.2, 0.3, 0.4];
         let data = arena.alloc_slice_copy(&vector);
         let _ = index
-            .insert::<Filter>(&mut txn, "vector_b", data, None, &arena)
-            .unwrap();
-    }
-    txn.commit().unwrap();
-
-    let arena = Bump::new();
-    let txn = env.read_txn().unwrap();
-    let query = [0.5, 0.5, 0.5, 0.5];
+            .insert(&mut txn, "vector_b", data, None, &arena)
+            .unwrap();
+    }
+    txn.commit().unwrap();
+
+    let arena = Bump::new();
+    let txn = env.read_txn().unwrap();
+    let query = vec![0.5, 0.5, 0.5, 0.5];
 
     // Search for label "vector_a"
-    let results = index
-        .search::<Filter>(&txn, &query, 10, "vector_a", None, false, &arena)
-        .unwrap();
+    let nns = index
+        .search(&txn, query.to_vec(), 10, "vector_a", &arena)
+        .unwrap()
+        .into_nns();
+
+    let results = index.nns_to_hvectors(&txn, nns, false, &arena).unwrap();
+
     // All results should have label "vector_a"
     for result in &results {
         assert_eq!(result.label, "vector_a");
     }
 
     // Search for label "vector_b"
-    let results = index
-        .search::<Filter>(&txn, &query, 10, "vector_b", None, false, &arena)
-        .unwrap();
+    let nns = index
+        .search(&txn, query.to_vec(), 10, "vector_b", &arena)
+        .unwrap()
+        .into_nns();
+    let results = index.nns_to_hvectors(&txn, nns, false, &arena).unwrap();
+
     // All results should have label "vector_b"
     for result in &results {
         assert_eq!(result.label, "vector_b");
