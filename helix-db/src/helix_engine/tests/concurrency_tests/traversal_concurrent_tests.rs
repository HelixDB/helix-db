use bumpalo::Bump;
/// Concurrent access tests for Traversal Operations
///
/// This test suite validates thread safety and concurrent operation correctness
/// for graph traversal operations. Key areas tested:
///
/// 1. **Concurrent Graph Modifications**: Multiple writers adding nodes/edges
/// 2. **Read-Write Conflicts**: Readers traversing while writers modify graph
/// 3. **Transaction Isolation**: MVCC snapshot isolation during traversals
/// 4. **Topology Consistency**: Graph structure remains valid under concurrent operations
///
/// CRITICAL ISSUES BEING TESTED:
/// - Traversal iterators maintain consistent view during concurrent writes
/// - MVCC ensures readers see consistent graph snapshots
/// - Edge creation/deletion doesn't corrupt graph topology
/// - No race conditions in neighbor list updates
use std::sync::{Arc, Barrier};
use std::thread;
<<<<<<< HEAD
=======
use bumpalo::Bump;
use serial_test::serial;
>>>>>>> 5bec9ed1
use tempfile::TempDir;

use crate::helix_engine::storage_core::HelixGraphStorage;
use crate::helix_engine::traversal_core::config::Config;
use crate::helix_engine::traversal_core::ops::g::G;
use crate::helix_engine::traversal_core::ops::in_::in_::InAdapter;
use crate::helix_engine::traversal_core::ops::out::out::OutAdapter;
use crate::helix_engine::traversal_core::ops::source::{
    add_e::AddEAdapter, add_n::AddNAdapter, n_from_id::NFromIdAdapter,
};

/// Setup storage for concurrent testing
fn setup_concurrent_storage() -> (TempDir, Arc<HelixGraphStorage>) {
    let temp_dir = tempfile::tempdir().unwrap();
    let path = temp_dir.path().to_str().unwrap();

    let mut config = Config::default();
    config.db_max_size_gb = Some(10);

    let storage = HelixGraphStorage::new(path, config, Default::default()).unwrap();
    (temp_dir, Arc::new(storage))
}

#[test]
#[serial(lmdb_stress)]
fn test_concurrent_node_additions() {
    // Tests multiple threads adding nodes concurrently
    //
    // EXPECTED: All nodes created successfully, no ID collisions

    let (_temp_dir, storage) = setup_concurrent_storage();

    let num_threads = 4;
    let nodes_per_thread = 25;
    let barrier = Arc::new(Barrier::new(num_threads));

    let handles: Vec<_> = (0..num_threads)
        .map(|thread_id| {
            let storage = Arc::clone(&storage);
            let barrier = Arc::clone(&barrier);

            thread::spawn(move || {
                barrier.wait();

                for i in 0..nodes_per_thread {
                    let arena = Bump::new();
                    let mut wtxn = storage.graph_env.write_txn().unwrap();

                    let label = format!("person_t{}_n{}", thread_id, i);
                    G::new_mut(&storage, &arena, &mut wtxn)
                        .add_n(&label, None, None)
                        .collect::<Result<Vec<_>, _>>()
                        .unwrap();

                    wtxn.commit().unwrap();
                }
            })
        })
        .collect();

    for handle in handles {
        handle.join().unwrap();
    }

    // Verify: All nodes created
    let _arena = Bump::new();
    let rtxn = storage.graph_env.read_txn().unwrap();
    let count = storage.nodes_db.len(&rtxn).unwrap();
    assert_eq!(
        count,
        (num_threads * nodes_per_thread) as u64,
        "Expected {} nodes, found {}",
        num_threads * nodes_per_thread,
        count
    );
}

#[test]
#[serial(lmdb_stress)]
fn test_concurrent_edge_additions() {
    // Tests multiple threads adding edges between nodes
    //
    // EXPECTED: All edges created, proper serialization

    let (_temp_dir, storage) = setup_concurrent_storage();

    // Create nodes first
    let node_ids: Vec<u128> = {
        let arena = Bump::new();
        let mut wtxn = storage.graph_env.write_txn().unwrap();

        let ids: Vec<u128> = (0..10)
            .map(|i| {
                let label = format!("node_{}", i);
                G::new_mut(&storage, &arena, &mut wtxn)
                    .add_n(&label, None, None)
                    .collect::<Result<Vec<_>, _>>()
                    .unwrap()[0]
                    .id()
            })
            .collect();

        wtxn.commit().unwrap();
        ids
    };

    let num_threads = 4;
    let edges_per_thread = 10;
    let barrier = Arc::new(Barrier::new(num_threads));
    let node_ids = Arc::new(node_ids);

    let handles: Vec<_> = (0..num_threads)
        .map(|thread_id| {
            let storage = Arc::clone(&storage);
            let barrier = Arc::clone(&barrier);
            let node_ids = Arc::clone(&node_ids);

            thread::spawn(move || {
                barrier.wait();

                for i in 0..edges_per_thread {
                    let arena = Bump::new();
                    let mut wtxn = storage.graph_env.write_txn().unwrap();

                    let source_idx = (thread_id * 2) % node_ids.len();
                    let target_idx = (thread_id * 2 + 1) % node_ids.len();

                    let label = format!("knows_t{}_e{}", thread_id, i);
                    G::new_mut(&storage, &arena, &mut wtxn)
                        .add_edge(
                            &label,
                            None,
                            node_ids[source_idx],
                            node_ids[target_idx],
                            false,
                        )
                        .collect_to_obj()
                        .unwrap();

                    wtxn.commit().unwrap();
                }
            })
        })
        .collect();

    for handle in handles {
        handle.join().unwrap();
    }

    // Verify: All edges created
    let rtxn = storage.graph_env.read_txn().unwrap();
    let count = storage.edges_db.len(&rtxn).unwrap();
    assert_eq!(
        count,
        (num_threads * edges_per_thread) as u64,
        "Expected {} edges, found {}",
        num_threads * edges_per_thread,
        count
    );
}

#[test]
#[serial(lmdb_stress)]
fn test_concurrent_reads_during_writes() {
    // Tests concurrent traversals while writes are happening
    //
    // EXPECTED: Readers see consistent snapshots (MVCC)

    let (_temp_dir, storage) = setup_concurrent_storage();

    // Create initial graph structure
    let root_id = {
        let arena = Bump::new();
        let mut wtxn = storage.graph_env.write_txn().unwrap();

        let root = G::new_mut(&storage, &arena, &mut wtxn)
            .add_n("root", None, None)
            .collect::<Result<Vec<_>, _>>()
            .unwrap()[0]
            .id();

        // Add initial neighbors
        for i in 0..5 {
            let label = format!("initial_{}", i);
            let neighbor_id = G::new_mut(&storage, &arena, &mut wtxn)
                .add_n(&label, None, None)
                .collect::<Result<Vec<_>, _>>()
                .unwrap()[0]
                .id();

            G::new_mut(&storage, &arena, &mut wtxn)
                .add_edge("connects", None, root, neighbor_id, false)
                .collect_to_obj()
                .unwrap();
        }

        wtxn.commit().unwrap();
        root
    };

    let num_readers = 4;
    let num_writers = 2;
    let barrier = Arc::new(Barrier::new(num_readers + num_writers));

    let mut handles = vec![];

    // Spawn readers - traverse graph repeatedly
    for reader_id in 0..num_readers {
        let storage = Arc::clone(&storage);
        let barrier = Arc::clone(&barrier);

        handles.push(thread::spawn(move || {
            barrier.wait();

            let mut total_reads = 0;

            for _ in 0..20 {
                let arena = Bump::new();
                let rtxn = storage.graph_env.read_txn().unwrap();

                // Traverse from root
                let neighbors = G::new(&storage, &rtxn, &arena)
                    .n_from_id(&root_id)
                    .out_node("connects")
                    .collect::<Result<Vec<_>, _>>()
                    .unwrap();

                // Should see at least initial neighbors
                assert!(
                    neighbors.len() >= 5,
                    "Reader {} saw only {} neighbors",
                    reader_id,
                    neighbors.len()
                );

                total_reads += 1;
                thread::sleep(std::time::Duration::from_millis(1));
            }

            total_reads
        }));
    }

    // Spawn writers - add more neighbors
    for writer_id in 0..num_writers {
        let storage = Arc::clone(&storage);
        let barrier = Arc::clone(&barrier);

        handles.push(thread::spawn(move || {
            barrier.wait();

            for i in 0..10 {
                let arena = Bump::new();
                let mut wtxn = storage.graph_env.write_txn().unwrap();

                let label = format!("writer_{}_node_{}", writer_id, i);
                let new_node_id = G::new_mut(&storage, &arena, &mut wtxn)
                    .add_n(&label, None, None)
                    .collect::<Result<Vec<_>, _>>()
                    .unwrap()[0]
                    .id();

                G::new_mut(&storage, &arena, &mut wtxn)
                    .add_edge("connects", None, root_id, new_node_id, false)
                    .collect_to_obj()
                    .unwrap();

                wtxn.commit().unwrap();

                thread::sleep(std::time::Duration::from_millis(2));
            }
            0 // Return value to match reader threads
        }));
    }

    for handle in handles {
        handle.join().unwrap();
    }

    // Final verification - should see all neighbors
    let arena = Bump::new();
    let rtxn = storage.graph_env.read_txn().unwrap();
    let final_neighbors = G::new(&storage, &rtxn, &arena)
        .n_from_id(&root_id)
        .out_node("connects")
        .collect::<Result<Vec<_>, _>>()
        .unwrap();

    let expected_count = 5 + (num_writers * 10);
    assert_eq!(
        final_neighbors.len(),
        expected_count,
        "Expected {} neighbors, found {}",
        expected_count,
        final_neighbors.len()
    );
}

#[test]
#[serial(lmdb_stress)]
fn test_traversal_snapshot_isolation() {
    // Tests that long-lived read transaction sees consistent snapshot
    //
    // EXPECTED: Traversal results don't change during transaction lifetime

    let (_temp_dir, storage) = setup_concurrent_storage();

    // Create initial graph
    let root_id = {
        let arena = Bump::new();
        let mut wtxn = storage.graph_env.write_txn().unwrap();

        let root = G::new_mut(&storage, &arena, &mut wtxn)
            .add_n("root", None, None)
            .collect::<Result<Vec<_>, _>>()
            .unwrap()[0]
            .id();

        for i in 0..5 {
            let label = format!("node_{}", i);
            let node_id = G::new_mut(&storage, &arena, &mut wtxn)
                .add_n(&label, None, None)
                .collect::<Result<Vec<_>, _>>()
                .unwrap()[0]
                .id();

            G::new_mut(&storage, &arena, &mut wtxn)
                .add_edge("links", None, root, node_id, false)
                .collect_to_obj()
                .unwrap();
        }

        wtxn.commit().unwrap();
        root
    };

    // Start long-lived read transaction
    let arena = Bump::new();
    let rtxn = storage.graph_env.read_txn().unwrap();
    let initial_neighbors = G::new(&storage, &rtxn, &arena)
        .n_from_id(&root_id)
        .out_node("links")
        .collect::<Result<Vec<_>, _>>()
        .unwrap();
    let initial_count = initial_neighbors.len();
    assert_eq!(initial_count, 5);

    // In another thread, add more neighbors
    let storage_clone = Arc::clone(&storage);
    let handle = thread::spawn(move || {
        for i in 0..10 {
            let arena = Bump::new();
            let mut wtxn = storage_clone.graph_env.write_txn().unwrap();

            let label = format!("new_node_{}", i);
            let new_id = G::new_mut(&storage_clone, &arena, &mut wtxn)
                .add_n(&label, None, None)
                .collect::<Result<Vec<_>, _>>()
                .unwrap()[0]
                .id();

            G::new_mut(&storage_clone, &arena, &mut wtxn)
                .add_edge("links", None, root_id, new_id, false)
                .collect_to_obj()
                .unwrap();

            wtxn.commit().unwrap();
        }
    });

    handle.join().unwrap();

    // Original transaction should still see same count (snapshot isolation)
    let arena2 = Bump::new();
    let current_neighbors = G::new(&storage, &rtxn, &arena2)
        .n_from_id(&root_id)
        .out_node("links")
        .collect::<Result<Vec<_>, _>>()
        .unwrap();

    assert_eq!(
        current_neighbors.len(),
        initial_count,
        "Snapshot isolation violated: count changed from {} to {}",
        initial_count,
        current_neighbors.len()
    );

    drop(rtxn);

    // New transaction should see all neighbors
    let arena3 = Bump::new();
    let rtxn_new = storage.graph_env.read_txn().unwrap();
    let final_neighbors = G::new(&storage, &rtxn_new, &arena3)
        .n_from_id(&root_id)
        .out_node("links")
        .collect::<Result<Vec<_>, _>>()
        .unwrap();
    assert_eq!(final_neighbors.len(), 15);
}

#[test]
#[serial(lmdb_stress)]
fn test_concurrent_bidirectional_traversals() {
    // Tests concurrent out() and in() traversals
    //
    // EXPECTED: Both directions remain consistent

    let (_temp_dir, storage) = setup_concurrent_storage();

    // Create bidirectional graph structure
    let (source_ids, target_ids) = {
        let arena = Bump::new();
        let mut wtxn = storage.graph_env.write_txn().unwrap();

        let sources: Vec<u128> = (0..5)
            .map(|i| {
                let label = format!("source_{}", i);
                G::new_mut(&storage, &arena, &mut wtxn)
                    .add_n(&label, None, None)
                    .collect::<Result<Vec<_>, _>>()
                    .unwrap()[0]
                    .id()
            })
            .collect();

        let targets: Vec<u128> = (0..5)
            .map(|i| {
                let label = format!("target_{}", i);
                G::new_mut(&storage, &arena, &mut wtxn)
                    .add_n(&label, None, None)
                    .collect::<Result<Vec<_>, _>>()
                    .unwrap()[0]
                    .id()
            })
            .collect();

        // Create edges: each source -> all targets
        for source_id in &sources {
            for target_id in &targets {
                G::new_mut(&storage, &arena, &mut wtxn)
                    .add_edge("points_to", None, *source_id, *target_id, false)
                    .collect_to_obj()
                    .unwrap();
            }
        }

        wtxn.commit().unwrap();
        (sources, targets)
    };

    let num_threads = 4;
    let barrier = Arc::new(Barrier::new(num_threads));
    let source_ids = Arc::new(source_ids);
    let target_ids = Arc::new(target_ids);

    let handles: Vec<_> = (0..num_threads)
        .map(|thread_id| {
            let storage = Arc::clone(&storage);
            let barrier = Arc::clone(&barrier);
            let source_ids = Arc::clone(&source_ids);
            let target_ids = Arc::clone(&target_ids);

            thread::spawn(move || {
                barrier.wait();

                for _ in 0..20 {
                    let arena = Bump::new();
                    let rtxn = storage.graph_env.read_txn().unwrap();

                    if thread_id % 2 == 0 {
                        // Test out() traversals
                        for source_id in source_ids.iter() {
                            let neighbors = G::new(&storage, &rtxn, &arena)
                                .n_from_id(source_id)
                                .out_node("points_to")
                                .collect::<Result<Vec<_>, _>>()
                                .unwrap();
                            assert_eq!(neighbors.len(), 5, "Source should have 5 outgoing edges");
                        }
                    } else {
                        // Test in() traversals
                        for target_id in target_ids.iter() {
                            let neighbors = G::new(&storage, &rtxn, &arena)
                                .n_from_id(target_id)
                                .in_node("points_to")
                                .collect::<Result<Vec<_>, _>>()
                                .unwrap();
                            assert_eq!(neighbors.len(), 5, "Target should have 5 incoming edges");
                        }
                    }

                    thread::sleep(std::time::Duration::from_micros(100));
                }
            })
        })
        .collect();

    for handle in handles {
        handle.join().unwrap();
    }
}

#[test]
#[serial(lmdb_stress)]
fn test_concurrent_multi_hop_traversals() {
    // Tests concurrent traversals across multiple hops
    //
    // EXPECTED: Multi-hop paths remain consistent

    let (_temp_dir, storage) = setup_concurrent_storage();

    // Create chain: root -> level1 nodes -> level2 nodes
    let root_id = {
        let arena = Bump::new();
        let mut wtxn = storage.graph_env.write_txn().unwrap();

        let root = G::new_mut(&storage, &arena, &mut wtxn)
            .add_n("root", None, None)
            .collect::<Result<Vec<_>, _>>()
            .unwrap()[0]
            .id();

        // Create level 1 nodes
        let level1_ids: Vec<u128> = (0..3)
            .map(|i| {
                let label = format!("level1_{}", i);
                let id = G::new_mut(&storage, &arena, &mut wtxn)
                    .add_n(&label, None, None)
                    .collect::<Result<Vec<_>, _>>()
                    .unwrap()[0]
                    .id();

                G::new_mut(&storage, &arena, &mut wtxn)
                    .add_edge("to_l1", None, root, id, false)
                    .collect_to_obj()
                    .unwrap();

                id
            })
            .collect();

        // Create level 2 nodes
        for l1_id in level1_ids {
            for i in 0..2 {
                let label = format!("level2_{}", i);
                let l2_id = G::new_mut(&storage, &arena, &mut wtxn)
                    .add_n(&label, None, None)
                    .collect::<Result<Vec<_>, _>>()
                    .unwrap()[0]
                    .id();

                G::new_mut(&storage, &arena, &mut wtxn)
                    .add_edge("to_l2", None, l1_id, l2_id, false)
                    .collect_to_obj()
                    .unwrap();
            }
        }

        wtxn.commit().unwrap();
        root
    };

    let num_threads = 4;
    let barrier = Arc::new(Barrier::new(num_threads));

    let handles: Vec<_> = (0..num_threads)
        .map(|_thread_id| {
            let storage = Arc::clone(&storage);
            let barrier = Arc::clone(&barrier);

            thread::spawn(move || {
                barrier.wait();

                for _ in 0..15 {
                    let arena = Bump::new();
                    let rtxn = storage.graph_env.read_txn().unwrap();

                    // Traverse: root -> level1
                    let level1 = G::new(&storage, &rtxn, &arena)
                        .n_from_id(&root_id)
                        .out_node("to_l1")
                        .collect::<Result<Vec<_>, _>>()
                        .unwrap();
                    assert_eq!(level1.len(), 3, "Should have 3 level1 nodes");

                    // For each level1, traverse to level2
                    for l1_node in level1 {
                        let arena2 = Bump::new();
                        let level2 = G::new(&storage, &rtxn, &arena2)
                            .n_from_id(&l1_node.id())
                            .out_node("to_l2")
                            .collect::<Result<Vec<_>, _>>()
                            .unwrap();
                        assert_eq!(level2.len(), 2, "Each level1 should have 2 level2 nodes");
                    }

                    thread::sleep(std::time::Duration::from_micros(200));
                }
            })
        })
        .collect();

    for handle in handles {
        handle.join().unwrap();
    }
}

#[test]
#[serial(lmdb_stress)]
fn test_concurrent_graph_topology_consistency() {
    // Tests that graph topology remains valid under concurrent operations
    //
    // EXPECTED: No broken edges, all edges point to valid nodes

    let (_temp_dir, storage) = setup_concurrent_storage();

    let num_writers = 4;
    let nodes_per_writer = 10;
    let barrier = Arc::new(Barrier::new(num_writers));

    let handles: Vec<_> = (0..num_writers)
        .map(|writer_id| {
            let storage = Arc::clone(&storage);
            let barrier = Arc::clone(&barrier);

            thread::spawn(move || {
                barrier.wait();

                // Each writer creates nodes and edges
                for i in 0..nodes_per_writer {
                    let arena = Bump::new();
                    let mut wtxn = storage.graph_env.write_txn().unwrap();

                    let label1 = format!("w{}_n{}_a", writer_id, i);
                    let label2 = format!("w{}_n{}_b", writer_id, i);

                    let node1_id = G::new_mut(&storage, &arena, &mut wtxn)
                        .add_n(&label1, None, None)
                        .collect::<Result<Vec<_>, _>>()
                        .unwrap()[0]
                        .id();

                    let node2_id = G::new_mut(&storage, &arena, &mut wtxn)
                        .add_n(&label2, None, None)
                        .collect::<Result<Vec<_>, _>>()
                        .unwrap()[0]
                        .id();

                    G::new_mut(&storage, &arena, &mut wtxn)
                        .add_edge("connects", None, node1_id, node2_id, false)
                        .collect_to_obj()
                        .unwrap();

                    wtxn.commit().unwrap();
                }
            })
        })
        .collect();

    for handle in handles {
        handle.join().unwrap();
    }

    // Verify topology: all edges should be valid
    let arena = Bump::new();
    let rtxn = storage.graph_env.read_txn().unwrap();

    // Count nodes and edges
    let node_count = storage.nodes_db.len(&rtxn).unwrap();
    let edge_count = storage.edges_db.len(&rtxn).unwrap();

    let expected_nodes = (num_writers * nodes_per_writer * 2) as u64; // 2 nodes per iteration
    let expected_edges = (num_writers * nodes_per_writer) as u64;

    assert_eq!(node_count, expected_nodes, "Node count mismatch");
    assert_eq!(edge_count, expected_edges, "Edge count mismatch");

    // Verify all edges point to valid nodes
    for result in storage.edges_db.iter(&rtxn).unwrap() {
        let (edge_id, edge_bytes) = result.unwrap();
        let edge =
            crate::utils::items::Edge::from_bincode_bytes(edge_id, edge_bytes, &arena).unwrap();

        // Verify source exists
        assert!(
            storage
                .nodes_db
                .get(&rtxn, &edge.from_node)
                .unwrap()
                .is_some(),
            "Edge source node not found"
        );

        // Verify target exists
        assert!(
            storage
                .nodes_db
                .get(&rtxn, &edge.to_node)
                .unwrap()
                .is_some(),
            "Edge target node not found"
        );
    }
}

#[test]
#[serial(lmdb_stress)]
fn test_stress_concurrent_mixed_operations() {
    // Stress test: sustained mixed read/write operations
    //
    // EXPECTED: No panics, deadlocks, or corruption

    let (_temp_dir, storage) = setup_concurrent_storage();

    // Create initial graph
    let root_ids: Vec<u128> = {
        let arena = Bump::new();
        let mut wtxn = storage.graph_env.write_txn().unwrap();

        let ids = (0..3)
            .map(|i| {
                let label = format!("root_{}", i);
                G::new_mut(&storage, &arena, &mut wtxn)
                    .add_n(&label, None, None)
                    .collect::<Result<Vec<_>, _>>()
                    .unwrap()[0]
                    .id()
            })
            .collect();

        wtxn.commit().unwrap();
        ids
    };

    let duration = std::time::Duration::from_secs(2);
    let start = std::time::Instant::now();
    let root_ids = Arc::new(root_ids);

    let mut handles = vec![];

    // Spawn writers
    for writer_id in 0..2 {
        let storage = Arc::clone(&storage);
        let root_ids = Arc::clone(&root_ids);

        handles.push(thread::spawn(move || {
            let mut write_count = 0;
            while start.elapsed() < duration {
                let arena = Bump::new();
                let mut wtxn = storage.graph_env.write_txn().unwrap();

                let label = format!("w{}_n{}", writer_id, write_count);
                let new_id = G::new_mut(&storage, &arena, &mut wtxn)
                    .add_n(&label, None, None)
                    .collect::<Result<Vec<_>, _>>()
                    .unwrap()[0]
                    .id();

                let root_idx = write_count % root_ids.len();
                G::new_mut(&storage, &arena, &mut wtxn)
                    .add_edge("links", None, root_ids[root_idx], new_id, false)
                    .collect_to_obj()
                    .unwrap();

                wtxn.commit().unwrap();
                write_count += 1;
            }
            write_count
        }));
    }

    // Spawn readers
    for _reader_id in 0..4 {
        let storage = Arc::clone(&storage);
        let root_ids = Arc::clone(&root_ids);

        handles.push(thread::spawn(move || {
            let mut read_count = 0;
            while start.elapsed() < duration {
                let arena = Bump::new();
                let rtxn = storage.graph_env.read_txn().unwrap();

                for root_id in root_ids.iter() {
                    let _neighbors = G::new(&storage, &rtxn, &arena)
                        .n_from_id(root_id)
                        .out_node("links")
                        .collect::<Result<Vec<_>, _>>()
                        .unwrap();
                    read_count += 1;
                }
            }
            read_count
        }));
    }

    let mut write_counts = vec![];
    let mut read_counts = vec![];

    for (idx, handle) in handles.into_iter().enumerate() {
        let count = handle.join().unwrap();
        if idx < 2 {
            write_counts.push(count);
        } else {
            read_counts.push(count);
        }
    }

    let total_writes: usize = write_counts.iter().sum();
    let total_reads: usize = read_counts.iter().sum();

    println!(
        "Stress test: {} writes, {} reads in {:?}",
        total_writes, total_reads, duration
    );

    // Should process many operations
    assert!(
        total_writes > 50,
        "Should perform many writes, got {}",
        total_writes
    );
    assert!(
        total_reads > 100,
        "Should perform many reads, got {}",
        total_reads
    );
}<|MERGE_RESOLUTION|>--- conflicted
+++ resolved
@@ -1,4 +1,5 @@
 use bumpalo::Bump;
+use serial_test::serial;
 /// Concurrent access tests for Traversal Operations
 ///
 /// This test suite validates thread safety and concurrent operation correctness
@@ -16,11 +17,6 @@
 /// - No race conditions in neighbor list updates
 use std::sync::{Arc, Barrier};
 use std::thread;
-<<<<<<< HEAD
-=======
-use bumpalo::Bump;
-use serial_test::serial;
->>>>>>> 5bec9ed1
 use tempfile::TempDir;
 
 use crate::helix_engine::storage_core::HelixGraphStorage;
