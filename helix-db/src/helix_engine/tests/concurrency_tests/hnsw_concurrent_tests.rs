--- conflicted
+++ resolved
@@ -13,30 +13,22 @@
 /// - Delete during search might return inconsistent results
 /// - LMDB transaction model provides MVCC but needs validation
 use bumpalo::Bump;
-<<<<<<< HEAD
-use heed3::{Env, EnvOpenOptions, RwTxn};
-=======
 use heed3::RoTxn;
->>>>>>> 5bec9ed1
 use rand::Rng;
 use serial_test::serial;
 use std::sync::{Arc, Barrier};
 use std::thread;
 use tempfile::TempDir;
 
-<<<<<<< HEAD
-use crate::helix_engine::vector_core::{HNSWConfig, VectorCore};
-=======
+use crate::helix_engine::storage_core::HelixGraphStorage;
 use crate::helix_engine::storage_core::version_info::VersionInfo;
-use crate::helix_engine::storage_core::HelixGraphStorage;
 use crate::helix_engine::traversal_core::config::Config;
 use crate::helix_engine::traversal_core::ops::g::G;
 use crate::helix_engine::traversal_core::ops::vectors::insert::InsertVAdapter;
 use crate::helix_engine::traversal_core::ops::vectors::search::SearchVAdapter;
-use crate::helix_engine::vector_core::vector::HVector;
+use crate::helix_engine::vector_core::HVector;
 
 type Filter = fn(&HVector, &RoTxn) -> bool;
->>>>>>> 5bec9ed1
 
 /// Setup storage for concurrent testing
 fn setup_concurrent_storage() -> (Arc<HelixGraphStorage>, TempDir) {
@@ -53,26 +45,10 @@
 }
 
 /// Generate a random vector of given dimensionality
-<<<<<<< HEAD
 fn random_vector(dim: usize) -> Vec<f32> {
     (0..dim)
         .map(|_| rand::rng().random_range(0.0..1.0))
         .collect()
-}
-
-/// Open existing VectorCore databases (for concurrent access)
-/// Note: create_database opens existing database if it exists
-fn open_vector_core(
-    env: &Env,
-    txn: &mut RwTxn,
-) -> Result<VectorCore, crate::helix_engine::types::VectorError> {
-    VectorCore::new(env, txn, HNSWConfig::new(None, None, None))
-=======
-fn random_vector(dim: usize) -> Vec<f64> {
-    (0..dim)
-        .map(|_| rand::rng().random_range(0.0..1.0))
-        .collect()
->>>>>>> 5bec9ed1
 }
 
 #[test]
@@ -104,24 +80,12 @@
                     let mut wtxn = storage.graph_env.write_txn().unwrap();
                     let arena = Bump::new();
                     let vector = random_vector(128);
-
-<<<<<<< HEAD
-                    // Open the existing databases and insert
-                    let index = open_vector_core(&env, &mut wtxn).unwrap();
-                    index
-                        .insert(
-                            &mut wtxn,
-                            "concurrent_test",
-                            vector.as_slice(),
-                            None,
-                            &arena,
-                        )
-=======
+                    let data = arena.alloc_slice_copy(&vector);
+
                     // Insert using G::new_mut
                     G::new_mut(&storage, &arena, &mut wtxn)
-                        .insert_v::<Filter>(data, "concurrent_test", None)
+                        .insert_v(data, "concurrent_test", None)
                         .collect::<Result<Vec<_>, _>>()
->>>>>>> 5bec9ed1
                         .expect("Insert should succeed");
                     wtxn.commit().expect("Commit should succeed");
                 }
@@ -135,16 +99,8 @@
     }
 
     // Verify: All vectors should be inserted and graph should be consistent
-<<<<<<< HEAD
-    let mut wtxn = env.write_txn().unwrap();
-    let index = open_vector_core(&env, &mut wtxn).unwrap();
-    wtxn.commit().unwrap();
-    let rtxn = env.read_txn().unwrap();
-    let count = index.num_inserted_vectors();
-=======
     let rtxn = storage.graph_env.read_txn().unwrap();
-    let count = storage.vectors.num_inserted_vectors(&rtxn).unwrap();
->>>>>>> 5bec9ed1
+    let count = storage.vectors.num_inserted_vectors();
 
     // Note: count includes entry point (+1), so actual vectors inserted = count - 1
     let expected_inserted = num_threads * vectors_per_thread;
@@ -158,15 +114,10 @@
 
     // Additional consistency check: Verify we can perform searches (entry point exists implicitly)
     let arena = Bump::new();
-<<<<<<< HEAD
-    let query = [0.5; 128];
-    let search_result = index.search(&rtxn, query.to_vec(), 10, "concurrent_test", &arena);
-=======
     let query = arena.alloc_slice_copy(&[0.5; 128]);
     let search_result = G::new(&storage, &rtxn, &arena)
         .search_v::<Filter, _>(query, 10, "concurrent_test", None)
         .collect::<Result<Vec<_>, _>>();
->>>>>>> 5bec9ed1
     assert!(
         search_result.is_ok(),
         "Should be able to search after concurrent inserts (entry point exists)"
@@ -192,14 +143,9 @@
         for _ in 0..50 {
             let vector = random_vector(128);
             let data = arena.alloc_slice_copy(&vector);
-<<<<<<< HEAD
-            index
-                .insert(&mut txn, "search_test", data, None, &arena)
-=======
             G::new_mut(&storage, &arena, &mut txn)
-                .insert_v::<Filter>(data, "search_test", None)
+                .insert_v(data, "search_test", None)
                 .collect::<Result<Vec<_>, _>>()
->>>>>>> 5bec9ed1
                 .unwrap();
         }
         txn.commit().unwrap();
@@ -224,37 +170,20 @@
             let mut total_searches = 0;
             let mut total_results = 0;
 
-<<<<<<< HEAD
-            // Perform many searches
-            // Open databases once per thread
-            let mut wtxn_init = env.write_txn().unwrap();
-            let index: VectorCore = open_vector_core(&env, &mut wtxn_init).unwrap();
-            wtxn_init.commit().unwrap();
-
-=======
->>>>>>> 5bec9ed1
             for _ in 0..50 {
                 let rtxn = storage.graph_env.read_txn().unwrap();
                 let arena = Bump::new();
                 let query_data = arena.alloc_slice_copy(&query[..]);
 
-<<<<<<< HEAD
-                match index.search(&rtxn, query.to_vec(), 10, "search_test", &arena) {
-=======
                 match G::new(&storage, &rtxn, &arena)
                     .search_v::<Filter, _>(query_data, 10, "search_test", None)
                     .collect::<Result<Vec<_>, _>>()
                 {
->>>>>>> 5bec9ed1
                     Ok(results) => {
                         total_searches += 1;
-                        total_results += results.nns.len();
+                        total_results += results.len();
 
                         // Validate result consistency
-<<<<<<< HEAD
-                        for (i, &(_, distance)) in results.into_nns().iter().enumerate() {
-                            assert!(distance > 0_f32, "Result {} should have distance", i);
-=======
                         for (i, result) in results.iter().enumerate() {
                             if let crate::helix_engine::traversal_core::traversal_value::TraversalValue::Vector(v) = result {
                                 assert!(
@@ -263,7 +192,6 @@
                                     i
                                 );
                             }
->>>>>>> 5bec9ed1
                         }
                     }
                     Err(e) => {
@@ -299,15 +227,9 @@
                 let vector = random_vector(128);
                 let data = arena.alloc_slice_copy(&vector);
 
-<<<<<<< HEAD
-                let index = open_vector_core(&env, &mut wtxn).unwrap();
-                index
-                    .insert(&mut wtxn, "search_test", data, None, &arena)
-=======
                 G::new_mut(&storage, &arena, &mut wtxn)
-                    .insert_v::<Filter>(data, "search_test", None)
+                    .insert_v(data, "search_test", None)
                     .collect::<Result<Vec<_>, _>>()
->>>>>>> 5bec9ed1
                     .expect("Insert should succeed");
                 wtxn.commit().expect("Commit should succeed");
 
@@ -322,16 +244,8 @@
     }
 
     // Final verification
-<<<<<<< HEAD
-    let mut wtxn = env.write_txn().unwrap();
-    let index = open_vector_core(&env, &mut wtxn).unwrap();
-    wtxn.commit().unwrap();
-    let rtxn = env.read_txn().unwrap();
-    let final_count = index.num_inserted_vectors();
-=======
     let rtxn = storage.graph_env.read_txn().unwrap();
-    let final_count = storage.vectors.num_inserted_vectors(&rtxn).unwrap();
->>>>>>> 5bec9ed1
+    let final_count = storage.vectors.num_inserted_vectors();
 
     assert!(
         final_count >= 50,
@@ -341,13 +255,6 @@
 
     // Verify we can still search successfully
     let arena = Bump::new();
-<<<<<<< HEAD
-    let results = index
-        .search(&rtxn, query.to_vec(), 10, "search_test", &arena)
-        .unwrap();
-    assert!(
-        !results.nns.is_empty(),
-=======
     let query_data = arena.alloc_slice_copy(&query[..]);
     let results = G::new(&storage, &rtxn, &arena)
         .search_v::<Filter, _>(query_data, 10, "search_test", None)
@@ -355,7 +262,6 @@
         .unwrap();
     assert!(
         !results.is_empty(),
->>>>>>> 5bec9ed1
         "Should find results after concurrent operations"
     );
 }
@@ -391,14 +297,10 @@
                     let data = arena.alloc_slice_copy(&vector);
                     let label_ref = arena.alloc_str(&label);
 
-<<<<<<< HEAD
-                    index.insert(&mut wtxn, &label, data, None, &arena).unwrap();
-=======
                     G::new_mut(&storage, &arena, &mut wtxn)
-                        .insert_v::<Filter>(data, label_ref, None)
+                        .insert_v(data, label_ref, None)
                         .collect::<Result<Vec<_>, _>>()
                         .unwrap();
->>>>>>> 5bec9ed1
                     wtxn.commit().unwrap();
 
                     if i % 10 == 0 {
@@ -421,16 +323,11 @@
         let arena = Bump::new();
 
         // Verify we can search for each label (entry point exists implicitly)
-<<<<<<< HEAD
-        let query = [0.5; 64];
-        let search_result = index.search(&rtxn, query.to_vec(), 5, &label, &arena);
-=======
         let query = arena.alloc_slice_copy(&[0.5; 64]);
         let label_ref = arena.alloc_str(&label);
         let search_result = G::new(&storage, &rtxn, &arena)
             .search_v::<Filter, _>(query, 5, label_ref, None)
             .collect::<Result<Vec<_>, _>>();
->>>>>>> 5bec9ed1
         assert!(
             search_result.is_ok(),
             "Should be able to search label {}",
@@ -438,13 +335,8 @@
         );
     }
 
-<<<<<<< HEAD
-    let total_count = index.num_inserted_vectors();
+    let total_count = storage.vectors.num_inserted_vectors();
     let expected_total = num_labels * vectors_per_label;
-=======
-    let total_count = storage.vectors.num_inserted_vectors(&rtxn).unwrap();
-    let expected_total = (num_labels * vectors_per_label) as u64;
->>>>>>> 5bec9ed1
     assert!(
         total_count == expected_total || total_count == expected_total + 1,
         "Expected {} or {} vectors (with entry point), found {}",
@@ -486,14 +378,9 @@
                     let vector = random_vector(32);
                     let data = arena.alloc_slice_copy(&vector);
 
-<<<<<<< HEAD
-                    index
-                        .insert(&mut wtxn, "entry_test", data, None, &arena)
-=======
                     G::new_mut(&storage, &arena, &mut wtxn)
-                        .insert_v::<Filter>(data, "entry_test", None)
+                        .insert_v(data, "entry_test", None)
                         .collect::<Result<Vec<_>, _>>()
->>>>>>> 5bec9ed1
                         .unwrap();
                     wtxn.commit().unwrap();
                 }
@@ -510,15 +397,10 @@
     let arena = Bump::new();
 
     // If we can successfully search, entry point must be valid
-<<<<<<< HEAD
-    let query = [0.5; 32];
-    let search_result = index.search(&rtxn, query.to_vec(), 10, "entry_test", &arena);
-=======
     let query = arena.alloc_slice_copy(&[0.5; 32]);
     let search_result = G::new(&storage, &rtxn, &arena)
         .search_v::<Filter, _>(query, 10, "entry_test", None)
         .collect::<Result<Vec<_>, _>>();
->>>>>>> 5bec9ed1
     assert!(
         search_result.is_ok(),
         "Entry point should exist and be valid"
@@ -526,31 +408,22 @@
 
     let results = search_result.unwrap();
     assert!(
-<<<<<<< HEAD
-        !results.nns.is_empty(),
-=======
         !results.is_empty(),
->>>>>>> 5bec9ed1
         "Should return results if entry point is valid"
     );
 
     // Verify results have valid properties
-<<<<<<< HEAD
-    for &(_id, _distance) in results.into_nns().iter() {
-        // assert!(result.id > 0, "Result ID should be valid");
-        // assert!(!result.deleted, "Results should not be deleted");
-        // assert!(
-        //     !result.data_borrowed().is_empty(),
-        //     "Results should have data"
-        // );
-=======
     for result in results.iter() {
-        if let crate::helix_engine::traversal_core::traversal_value::TraversalValue::Vector(v) = result {
+        if let crate::helix_engine::traversal_core::traversal_value::TraversalValue::Vector(v) =
+            result
+        {
             assert!(v.id > 0, "Result ID should be valid");
             assert!(!v.deleted, "Results should not be deleted");
-            assert!(!v.data.is_empty(), "Results should have data");
+            assert!(
+                !v.data.as_ref().unwrap().is_empty(),
+                "Results should have data"
+            );
         }
->>>>>>> 5bec9ed1
     }
 }
 
@@ -583,14 +456,9 @@
                     let vector = random_vector(64);
                     let data = arena.alloc_slice_copy(&vector);
 
-<<<<<<< HEAD
-                    index
-                        .insert(&mut wtxn, "connectivity_test", data, None, &arena)
-=======
                     G::new_mut(&storage, &arena, &mut wtxn)
-                        .insert_v::<Filter>(data, "connectivity_test", None)
+                        .insert_v(data, "connectivity_test", None)
                         .collect::<Result<Vec<_>, _>>()
->>>>>>> 5bec9ed1
                         .unwrap();
                     wtxn.commit().unwrap();
                 }
@@ -609,36 +477,28 @@
     // Try multiple random queries - all should return results
     for i in 0..10 {
         let query = random_vector(64);
-<<<<<<< HEAD
-        let results = index
-            .search(&rtxn, query.to_vec(), 10, "connectivity_test", &arena)
-=======
         let query_data = arena.alloc_slice_copy(&query);
         let results = G::new(&storage, &rtxn, &arena)
             .search_v::<Filter, _>(query_data, 10, "connectivity_test", None)
             .collect::<Result<Vec<_>, _>>()
->>>>>>> 5bec9ed1
             .unwrap();
 
         assert!(
-            !results.nns.is_empty(),
+            !results.is_empty(),
             "Query {} should return results (graph should be connected)",
             i
         );
 
         // All results should have valid distances
-<<<<<<< HEAD
-        for &(_, distance) in results.into_nns().iter() {
-            assert!(distance >= 0.0, "Result should have valid distance");
-=======
         for result in results {
-            if let crate::helix_engine::traversal_core::traversal_value::TraversalValue::Vector(v) = result {
+            if let crate::helix_engine::traversal_core::traversal_value::TraversalValue::Vector(v) =
+                result
+            {
                 assert!(
                     v.distance.is_some() && v.distance.unwrap() >= 0.0,
                     "Result should have valid distance"
                 );
             }
->>>>>>> 5bec9ed1
         }
     }
 }
@@ -659,32 +519,18 @@
         let arena = Bump::new();
         for _ in 0..initial_count {
             let vector = random_vector(32);
-<<<<<<< HEAD
-            index
-                .insert(&mut txn, "isolation_test", vector.as_slice(), None, &arena)
-=======
             let data = arena.alloc_slice_copy(&vector);
             G::new_mut(&storage, &arena, &mut txn)
-                .insert_v::<Filter>(data, "isolation_test", None)
+                .insert_v(data, "isolation_test", None)
                 .collect::<Result<Vec<_>, _>>()
->>>>>>> 5bec9ed1
                 .unwrap();
         }
         txn.commit().unwrap();
     }
 
     // Start a long-lived read transaction
-<<<<<<< HEAD
-    let mut wtxn_open = env.write_txn().unwrap();
-    let index = open_vector_core(&env, &mut wtxn_open).unwrap();
-    wtxn_open.commit().unwrap();
-
-    let rtxn = env.read_txn().unwrap();
-    let count_before = index.num_inserted_vectors();
-=======
     let rtxn = storage.graph_env.read_txn().unwrap();
-    let count_before = storage.vectors.num_inserted_vectors(&rtxn).unwrap();
->>>>>>> 5bec9ed1
+    let count_before = storage.vectors.num_inserted_vectors();
 
     // Entry point may be included in count (+1)
     assert!(
@@ -703,15 +549,10 @@
             let arena = Bump::new();
 
             let vector = random_vector(32);
-<<<<<<< HEAD
-            index
-                .insert(&mut wtxn, "isolation_test", vector.as_slice(), None, &arena)
-=======
             let data = arena.alloc_slice_copy(&vector);
             G::new_mut(&storage_clone, &arena, &mut wtxn)
-                .insert_v::<Filter>(data, "isolation_test", None)
+                .insert_v(data, "isolation_test", None)
                 .collect::<Result<Vec<_>, _>>()
->>>>>>> 5bec9ed1
                 .unwrap();
             wtxn.commit().unwrap();
         }
@@ -720,11 +561,7 @@
     handle.join().unwrap();
 
     // Original read transaction should still see the same count (snapshot isolation)
-<<<<<<< HEAD
-    let count_after = index.num_inserted_vectors();
-=======
-    let count_after = storage.vectors.num_inserted_vectors(&rtxn).unwrap();
->>>>>>> 5bec9ed1
+    let count_after = storage.vectors.num_inserted_vectors();
     assert_eq!(
         count_after, count_before,
         "Read transaction should see consistent snapshot"
@@ -733,16 +570,7 @@
     // New read transaction should see new vectors
     drop(rtxn);
 
-<<<<<<< HEAD
-    let mut wtxn_new = env.write_txn().unwrap();
-    let index_new = open_vector_core(&env, &mut wtxn_new).unwrap();
-    wtxn_new.commit().unwrap();
-
-    let count_new = index_new.num_inserted_vectors();
-=======
-    let rtxn_new = storage.graph_env.read_txn().unwrap();
-    let count_new = storage.vectors.num_inserted_vectors(&rtxn_new).unwrap();
->>>>>>> 5bec9ed1
+    let count_new = storage.vectors.num_inserted_vectors();
 
     // Entry point may be included in counts (+1)
     let expected_new = initial_count + 20;
