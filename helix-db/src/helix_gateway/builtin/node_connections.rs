use std::collections::HashSet;
use std::sync::Arc;

use axum::body::Body;
use axum::extract::{Query, State};
use axum::response::IntoResponse;
use serde::Deserialize;
use sonic_rs::{JsonValueTrait, json};
use tracing::info;

use crate::helix_engine::storage_core::HelixGraphStorage;
use crate::helix_engine::storage_core::storage_methods::StorageMethods;
#[cfg(feature = "rocks")]
use crate::helix_engine::storage_core::txn::ReadTransaction;
use crate::helix_engine::traversal_core::traversal_value::TraversalValue;
use crate::helix_engine::types::GraphError;
use crate::helix_gateway::gateway::AppState;
use crate::helix_gateway::router::router::{Handler, HandlerInput, HandlerSubmission};
use crate::protocol::{self, request::RequestType};
use crate::utils::id::ID;

// get all nodes connected to a specific node
// curl "http://localhost:PORT/node-connections?node_id=YOUR_NODE_ID"

#[derive(Deserialize)]
pub struct NodeConnectionsQuery {
    node_id: String,
}

pub async fn node_connections_handler(
    State(state): State<Arc<AppState>>,
    Query(params): Query<NodeConnectionsQuery>,
) -> axum::http::Response<Body> {
    let mut req = protocol::request::Request {
        name: "node_connections".to_string(),
        req_type: RequestType::Query,
        api_key_hash: None,
        body: axum::body::Bytes::new(),
        in_fmt: protocol::Format::default(),
        out_fmt: protocol::Format::default(),
    };

    if let Ok(params_json) = sonic_rs::to_vec(&json!({
        "node_id": params.node_id
    })) {
        req.body = axum::body::Bytes::from(params_json);
    }

    let res = state.worker_pool.process(req).await;

    match res {
        Ok(r) => r.into_response(),
        Err(e) => {
            info!(?e, "Got error");
            e.into_response()
        }
    }
}

pub fn node_connections_inner(input: HandlerInput) -> Result<protocol::Response, GraphError> {
    let db = Arc::clone(&input.graph.storage);
    let txn = db.graph_env.read_txn()?;
    let arena = bumpalo::Bump::new();

    let node_id_str = if !input.request.body.is_empty() {
        match sonic_rs::from_slice::<sonic_rs::Value>(&input.request.body) {
            Ok(params) => params
                .get("node_id")
                .and_then(|v| v.as_str())
                .map(|s| s.to_string()),
            Err(_) => None,
        }
    } else {
        None
    };

    let node_id_str =
        node_id_str.ok_or_else(|| GraphError::New("node_id is required".to_string()))?;

    let node_id = if let Ok(uuid) = uuid::Uuid::parse_str(&node_id_str) {
        uuid.as_u128()
    } else if let Ok(num) = node_id_str.parse::<u128>() {
        num
    } else {
        return Err(GraphError::New(
            "Invalid node_id format - must be UUID or u128".to_string(),
        ));
    };

<<<<<<< HEAD
    let mut connected_node_ids = HashSet::new();
    let mut connected_nodes = Vec::new();
    let mut incoming_edges = Vec::new();
    let mut outgoing_edges = Vec::new();

    #[cfg(feature = "lmdb")]
    {
        // LMDB implementation
        incoming_edges.extend(
            db.in_edges_db
                .prefix_iter(&txn, &node_id.to_be_bytes())?
                .filter_map(|result| {
                    if let Ok((_, value)) = result
                        && let Ok((edge_id, from_node)) =
                            HelixGraphStorage::unpack_adj_edge_data(value)
                    {
                        if connected_node_ids.insert(from_node)
                            && let Ok(node) = db.get_node(&txn, from_node, &arena)
                        {
                            connected_nodes.push(TraversalValue::Node(node));
                        }
=======
    let mut connected_node_ids = HashSet::with_capacity(50);
    let mut connected_nodes = Vec::with_capacity(50);

    let incoming_edges = db
        .in_edges_db
        .prefix_iter(&txn, &node_id.to_be_bytes())?
        .filter_map(|result| match result {
            Ok((_, value)) => match HelixGraphStorage::unpack_adj_edge_data(value) {
                Ok((edge_id, from_node)) => {
                    if connected_node_ids.insert(from_node)
                        && let Ok(node) = db.get_node(&txn, &from_node, &arena)
                    {
                        connected_nodes.push(TraversalValue::Node(node));
                    }
>>>>>>> 274191ca

                        match db.get_edge(&txn, edge_id, &arena) {
                            Ok(edge) => Some(TraversalValue::Edge(edge)),
                            Err(_) => None,
                        }
                    } else {
                        None
                    }
<<<<<<< HEAD
                })
                .collect::<Vec<_>>(),
        );

        outgoing_edges.extend(
            db.out_edges_db
                .prefix_iter(&txn, &node_id.to_be_bytes())?
                .filter_map(|result| {
                    if let Ok((_, value)) = result
                        && let Ok((edge_id, to_node)) =
                            HelixGraphStorage::unpack_adj_edge_data(value)
                    {
                        if connected_node_ids.insert(to_node)
                            && let Ok(node) = db.get_node(&txn, to_node, &arena)
                        {
                            connected_nodes.push(TraversalValue::Node(node));
                        }
=======
                }
                Err(_) => None,
            },
            Err(_) => None,
        })
        .collect::<Vec<_>>();

    let outgoing_edges = db
        .out_edges_db
        .prefix_iter(&txn, &node_id.to_be_bytes())?
        .filter_map(|result| match result {
            Ok((_, value)) => match HelixGraphStorage::unpack_adj_edge_data(value) {
                Ok((edge_id, to_node)) => {
                    if connected_node_ids.insert(to_node)
                        && let Ok(node) = db.get_node(&txn, &to_node, &arena)
                    {
                        connected_nodes.push(TraversalValue::Node(node));
                    }
>>>>>>> 274191ca

                        match db.get_edge(&txn, edge_id, &arena) {
                            Ok(edge) => Some(TraversalValue::Edge(edge)),
                            Err(_) => None,
                        }
                    } else {
                        None
                    }
                })
                .collect::<Vec<_>>(),
        );
    }

    #[cfg(feature = "rocks")]
    {
        // RocksDB implementation - process incoming edges
        let cf_in_edges = db.cf_in_edges();
        let iter = txn.prefix_iterator_cf(&cf_in_edges, node_id.to_be_bytes());

        for (key, _) in iter.flatten() {
            assert!(key.len() >= 52);
            if let Ok((_to_node_id, _label, from_node_id, edge_id)) =
                HelixGraphStorage::unpack_adj_edge_key(&key)
            {
                if connected_node_ids.insert(from_node_id)
                    && let Ok(node) = db.get_node(&txn, from_node_id, &arena)
                {
                    connected_nodes.push(TraversalValue::Node(node));
                }

                if let Ok(edge) = db.get_edge(&txn, edge_id, &arena) {
                    incoming_edges.push(TraversalValue::Edge(edge));
                }
            }
        }

        // RocksDB implementation - process outgoing edges
        let cf_out_edges = db.cf_out_edges();
        let iter = txn.prefix_iterator_cf(&cf_out_edges, node_id.to_be_bytes());

        for (key, _) in iter.flatten() {
            assert!(key.len() >= 52);
            if let Ok((_from_node_id, _label, to_node_id, edge_id)) =
                HelixGraphStorage::unpack_adj_edge_key(&key)
            {
                if connected_node_ids.insert(to_node_id)
                    && let Ok(node) = db.get_node(&txn, to_node_id, &arena)
                {
                    connected_nodes.push(TraversalValue::Node(node));
                }

                if let Ok(edge) = db.get_edge(&txn, edge_id, &arena) {
                    outgoing_edges.push(TraversalValue::Edge(edge));
                }
            }
        }
    }

    let connected_nodes_json: Vec<sonic_rs::Value> = connected_nodes
        .into_iter()
        .filter_map(|tv| {
            if let TraversalValue::Node(node) = tv {
                let id_str = ID::from(node.id).stringify();
                let mut node_json = json!({
                    "id": id_str.clone(),
                    "label": node.label,
                    "title": id_str
                });
                if let Some(properties) = &node.properties {
                    for (key, value) in properties.iter() {
                        node_json[key] = sonic_rs::to_value(&value.inner_stringify())
                            .unwrap_or_else(|_| sonic_rs::Value::from(""));
                    }
                }
                Some(node_json)
            } else {
                None
            }
        })
        .collect();

    let incoming_edges_json: Vec<sonic_rs::Value> = incoming_edges
        .into_iter()
        .filter_map(|tv| {
            if let TraversalValue::Edge(edge) = tv {
                Some(json!({
                    "id": ID::from(edge.id).stringify(),
                    "from_node": ID::from(edge.from_node).stringify(),
                    "to_node": ID::from(edge.to_node).stringify(),
                    "label": edge.label
                }))
            } else {
                None
            }
        })
        .collect();

    let outgoing_edges_json: Vec<sonic_rs::Value> = outgoing_edges
        .into_iter()
        .filter_map(|tv| {
            if let TraversalValue::Edge(edge) = tv {
                Some(json!({
                    "id": ID::from(edge.id).stringify(),
                    "from_node": ID::from(edge.from_node).stringify(),
                    "to_node": ID::from(edge.to_node).stringify(),
                    "label": edge.label
                }))
            } else {
                None
            }
        })
        .collect();

    let result = json!({
        "connected_nodes": connected_nodes_json,
        "incoming_edges": incoming_edges_json,
        "outgoing_edges": outgoing_edges_json
    });

    Ok(protocol::Response {
        body: sonic_rs::to_vec(&result).map_err(|e| GraphError::New(e.to_string()))?,
        fmt: Default::default(),
    })
}

inventory::submit! {
    HandlerSubmission(
        Handler::new("node_connections", node_connections_inner)
    )
}

#[cfg(test)]
mod tests {
    use super::*;
<<<<<<< HEAD
    #[cfg(feature = "rocks")]
    use crate::helix_engine::storage_core::txn::WriteTransaction;
=======
>>>>>>> 274191ca
    use crate::{
        helix_engine::{
            storage_core::version_info::VersionInfo,
            traversal_core::{
                HelixGraphEngine, HelixGraphEngineOpts,
                config::Config,
                ops::{
                    g::G,
                    source::{add_e::AddEAdapter, add_n::AddNAdapter},
                },
            },
        },
        helix_gateway::router::router::HandlerInput,
<<<<<<< HEAD
=======
        helixc::generator::traversal_steps::EdgeType,
>>>>>>> 274191ca
        protocol::{Format, request::Request, request::RequestType},
        utils::id::ID,
    };
    use axum::body::Bytes;
    use std::sync::Arc;
    use tempfile::TempDir;

    fn setup_test_engine() -> (HelixGraphEngine, TempDir) {
        let temp_dir = TempDir::new().unwrap();
        let db_path = temp_dir.path().to_str().unwrap();
        let opts = HelixGraphEngineOpts {
            path: db_path.to_string(),
            config: Config::default(),
            version_info: VersionInfo::default(),
        };
        let engine = HelixGraphEngine::new(opts).unwrap();
        (engine, temp_dir)
    }

    #[test]
    fn test_node_connections_with_outgoing() -> Result<(), Box<dyn std::error::Error>> {
        let (engine, _temp_dir) = setup_test_engine();
        let mut txn = engine.storage.graph_env.write_txn().unwrap();
        let arena = bumpalo::Bump::new();

        let node1 = G::new_mut(&engine.storage, &arena, &mut txn)
            .add_n(arena.alloc_str("person"), None, None)
            .collect_to_obj()?;

        let node2 = G::new_mut(&engine.storage, &arena, &mut txn)
            .add_n(arena.alloc_str("person"), None, None)
            .collect_to_obj()?;

        let _edge = G::new_mut(&engine.storage, &arena, &mut txn)
            .add_edge(
                arena.alloc_str("knows"),
                None,
                node1.id(),
                node2.id(),
                false,
            )
            .collect_to_obj()?;

        txn.commit().unwrap();

        let node_id_str = ID::from(node1.id()).stringify();
        let params_json = sonic_rs::to_vec(&json!({"node_id": node_id_str})).unwrap();

        let request = Request {
            name: "node_connections".to_string(),
            req_type: RequestType::Query,
            api_key_hash: None,
            body: Bytes::from(params_json),
            in_fmt: Format::Json,
            out_fmt: Format::Json,
        };

        let input = HandlerInput {
            graph: Arc::new(engine),
            request,
        };

        let result = node_connections_inner(input);
        assert!(result.is_ok());

        let response = result.unwrap();
        let body_str = String::from_utf8(response.body).unwrap();
        assert!(body_str.contains("outgoing_edges"));
        assert!(body_str.contains("connected_nodes"));
        Ok(())
    }

    #[test]
    fn test_node_connections_with_incoming() -> Result<(), Box<dyn std::error::Error>> {
        let (engine, _temp_dir) = setup_test_engine();
        let mut txn = engine.storage.graph_env.write_txn().unwrap();
        let arena = bumpalo::Bump::new();

        let node1 = G::new_mut(&engine.storage, &arena, &mut txn)
            .add_n(arena.alloc_str("person"), None, None)
            .collect_to_obj()?;

        let node2 = G::new_mut(&engine.storage, &arena, &mut txn)
            .add_n(arena.alloc_str("person"), None, None)
            .collect_to_obj()?;

        let _edge = G::new_mut(&engine.storage, &arena, &mut txn)
            .add_edge(
                arena.alloc_str("knows"),
                None,
                node1.id(),
                node2.id(),
                false,
            )
            .collect_to_obj()?;

        txn.commit().unwrap();

        let node_id_str = ID::from(node2.id()).stringify();
        let params_json = sonic_rs::to_vec(&json!({"node_id": node_id_str})).unwrap();

        let request = Request {
            name: "node_connections".to_string(),
            req_type: RequestType::Query,
            api_key_hash: None,
            body: Bytes::from(params_json),
            in_fmt: Format::Json,
            out_fmt: Format::Json,
        };

        let input = HandlerInput {
            graph: Arc::new(engine),
            request,
        };

        let result = node_connections_inner(input);
        assert!(result.is_ok());

        let response = result.unwrap();
        let body_str = String::from_utf8(response.body).unwrap();
        assert!(body_str.contains("incoming_edges"));
        Ok(())
    }

    #[test]
    fn test_node_connections_no_connections() -> Result<(), Box<dyn std::error::Error>> {
        let (engine, _temp_dir) = setup_test_engine();
        let mut txn = engine.storage.graph_env.write_txn().unwrap();
        let arena = bumpalo::Bump::new();

        let node = G::new_mut(&engine.storage, &arena, &mut txn)
            .add_n(arena.alloc_str("person"), None, None)
            .collect_to_obj()?;

        txn.commit().unwrap();

        let node_id_str = ID::from(node.id()).stringify();
        let params_json = sonic_rs::to_vec(&json!({"node_id": node_id_str})).unwrap();

        let request = Request {
            name: "node_connections".to_string(),
            req_type: RequestType::Query,
            api_key_hash: None,
            body: Bytes::from(params_json),
            in_fmt: Format::Json,
            out_fmt: Format::Json,
        };

        let input = HandlerInput {
            graph: Arc::new(engine),
            request,
        };

        let result = node_connections_inner(input);
        assert!(result.is_ok());

        let response = result.unwrap();
        let body_str = String::from_utf8(response.body).unwrap();
        assert!(body_str.contains("connected_nodes"));
        assert!(body_str.contains("incoming_edges"));
        assert!(body_str.contains("outgoing_edges"));
        Ok(())
    }

    #[test]
    fn test_node_connections_invalid_id() {
        let (engine, _temp_dir) = setup_test_engine();

        let params_json = sonic_rs::to_vec(&json!({"node_id": "invalid"})).unwrap();

        let request = Request {
            name: "node_connections".to_string(),
            req_type: RequestType::Query,
            api_key_hash: None,
            body: Bytes::from(params_json),
            in_fmt: Format::Json,
            out_fmt: Format::Json,
        };

        let input = HandlerInput {
            graph: Arc::new(engine),
            request,
        };

        let result = node_connections_inner(input);
        assert!(result.is_err());
    }

    #[test]
    fn test_node_connections_missing_node_id() {
        let (engine, _temp_dir) = setup_test_engine();

        let request = Request {
            name: "node_connections".to_string(),
            req_type: RequestType::Query,
            api_key_hash: None,
            body: Bytes::new(),
            in_fmt: Format::Json,
            out_fmt: Format::Json,
        };

        let input = HandlerInput {
            graph: Arc::new(engine),
            request,
        };

        let result = node_connections_inner(input);
        assert!(result.is_err());
    }
}<|MERGE_RESOLUTION|>--- conflicted
+++ resolved
@@ -87,7 +87,6 @@
         ));
     };
 
-<<<<<<< HEAD
     let mut connected_node_ids = HashSet::new();
     let mut connected_nodes = Vec::new();
     let mut incoming_edges = Vec::new();
@@ -109,22 +108,6 @@
                         {
                             connected_nodes.push(TraversalValue::Node(node));
                         }
-=======
-    let mut connected_node_ids = HashSet::with_capacity(50);
-    let mut connected_nodes = Vec::with_capacity(50);
-
-    let incoming_edges = db
-        .in_edges_db
-        .prefix_iter(&txn, &node_id.to_be_bytes())?
-        .filter_map(|result| match result {
-            Ok((_, value)) => match HelixGraphStorage::unpack_adj_edge_data(value) {
-                Ok((edge_id, from_node)) => {
-                    if connected_node_ids.insert(from_node)
-                        && let Ok(node) = db.get_node(&txn, &from_node, &arena)
-                    {
-                        connected_nodes.push(TraversalValue::Node(node));
-                    }
->>>>>>> 274191ca
 
                         match db.get_edge(&txn, edge_id, &arena) {
                             Ok(edge) => Some(TraversalValue::Edge(edge)),
@@ -133,7 +116,6 @@
                     } else {
                         None
                     }
-<<<<<<< HEAD
                 })
                 .collect::<Vec<_>>(),
         );
@@ -151,26 +133,6 @@
                         {
                             connected_nodes.push(TraversalValue::Node(node));
                         }
-=======
-                }
-                Err(_) => None,
-            },
-            Err(_) => None,
-        })
-        .collect::<Vec<_>>();
-
-    let outgoing_edges = db
-        .out_edges_db
-        .prefix_iter(&txn, &node_id.to_be_bytes())?
-        .filter_map(|result| match result {
-            Ok((_, value)) => match HelixGraphStorage::unpack_adj_edge_data(value) {
-                Ok((edge_id, to_node)) => {
-                    if connected_node_ids.insert(to_node)
-                        && let Ok(node) = db.get_node(&txn, &to_node, &arena)
-                    {
-                        connected_nodes.push(TraversalValue::Node(node));
-                    }
->>>>>>> 274191ca
 
                         match db.get_edge(&txn, edge_id, &arena) {
                             Ok(edge) => Some(TraversalValue::Edge(edge)),
@@ -305,11 +267,8 @@
 #[cfg(test)]
 mod tests {
     use super::*;
-<<<<<<< HEAD
     #[cfg(feature = "rocks")]
     use crate::helix_engine::storage_core::txn::WriteTransaction;
-=======
->>>>>>> 274191ca
     use crate::{
         helix_engine::{
             storage_core::version_info::VersionInfo,
@@ -323,10 +282,7 @@
             },
         },
         helix_gateway::router::router::HandlerInput,
-<<<<<<< HEAD
-=======
         helixc::generator::traversal_steps::EdgeType,
->>>>>>> 274191ca
         protocol::{Format, request::Request, request::RequestType},
         utils::id::ID,
     };
