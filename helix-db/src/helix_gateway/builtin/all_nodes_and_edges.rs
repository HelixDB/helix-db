--- conflicted
+++ resolved
@@ -145,21 +145,12 @@
         });
 
         if let Some(prop) = &node_label {
-<<<<<<< HEAD
             let node = Node::decode_node(&value, id)?;
             json_node["label"] = json!(node.label());
             if let Some(props) = node.properties {
                 if let Some(prop_value) = props.get(prop) {
                     json_node["label"] = sonic_rs::to_value(&prop_value.to_string())
                         .unwrap_or_else(|_| sonic_rs::Value::from(""));
-=======
-            let node = Node::decode_node(value, id)?;
-            if let Some(props) = node.properties
-                && let Some(prop_value) = props.get(prop)
-            {
-                json_node["label"] = sonic_rs::to_value(&prop_value.to_string())
-                    .unwrap_or_else(|_| sonic_rs::Value::from(""));
->>>>>>> dbf1e734
             }
         }
         nodes.push(json_node);
