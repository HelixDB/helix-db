use std::sync::Arc;

#[cfg(feature = "rocks")]
use crate::helix_engine::storage_core::txn::ReadTransaction;
use crate::helix_engine::types::GraphError;
use crate::helix_gateway::gateway::AppState;
use crate::helix_gateway::router::router::{Handler, HandlerInput, HandlerSubmission};
use crate::protocol::{self, request::RequestType};
use crate::utils::id::ID;
use crate::utils::items::Node;
use axum::body::Body;
use axum::extract::{Query, State};
use axum::response::IntoResponse;
use serde::Deserialize;
use sonic_rs::{JsonValueTrait, json};
use tracing::info;

// get all nodes with a specific label
// curl "http://localhost:PORT/nodes-by-label?label=YOUR_LABEL&limit=100"

#[derive(Deserialize)]
pub struct NodesByLabelQuery {
    label: String,
    limit: Option<usize>,
}

pub async fn nodes_by_label_handler(
    State(state): State<Arc<AppState>>,
    Query(params): Query<NodesByLabelQuery>,
) -> axum::http::Response<Body> {
    let mut req = protocol::request::Request {
        name: "nodes_by_label".to_string(),
        req_type: RequestType::Query,
        api_key_hash: None,
        body: axum::body::Bytes::new(),
        in_fmt: protocol::Format::default(),
        out_fmt: protocol::Format::default(),
    };

    if let Ok(params_json) = sonic_rs::to_vec(&json!({
        "label": params.label,
        "limit": params.limit
    })) {
        req.body = axum::body::Bytes::from(params_json);
    }

    let res = state.worker_pool.process(req).await;

    match res {
        Ok(r) => r.into_response(),
        Err(e) => {
            info!(?e, "Got error");
            e.into_response()
        }
    }
}

pub fn nodes_by_label_inner(input: HandlerInput) -> Result<protocol::Response, GraphError> {
    let db = Arc::clone(&input.graph.storage);
    let txn = db.graph_env.read_txn()?;
    let arena = bumpalo::Bump::new();

    let (label, limit) = if !input.request.body.is_empty() {
        match sonic_rs::from_slice::<sonic_rs::Value>(&input.request.body) {
            Ok(params) => {
                let label = params
                    .get("label")
                    .and_then(|v| v.as_str())
                    .map(|s| s.to_string());
                let limit = params
                    .get("limit")
                    .and_then(|v| v.as_u64())
                    .map(|n| n as usize);
                (label, limit)
            }
            Err(_) => (None, None),
        }
    } else {
        (None, None)
    };

    let label = label.ok_or_else(|| GraphError::New("label is required".to_string()))?;
    const MAX_PREALLOCATE_CAPACITY: usize = 100_000;

    let initial_capacity = match limit {
        Some(n) if n <= MAX_PREALLOCATE_CAPACITY => n,
        Some(_) => MAX_PREALLOCATE_CAPACITY,
        None => 100,
    };

    let mut nodes_json = Vec::with_capacity(initial_capacity);
    let mut count = 0;

    #[cfg(feature = "lmdb")]
    {
        // LMDB implementation
        for result in db.nodes_db.iter(&txn)? {
            let (id, node_data) = result?;
            match Node::from_bincode_bytes(id, node_data, &arena) {
                Ok(node) => {
                    if node.label == label {
                        let id_str = ID::from(id).stringify();

                        let mut node_json = json!({
                            "id": id_str.clone(),
                            "label": node.label,
                            "title": id_str
                        });

                        // Add node properties
                        if let Some(properties) = &node.properties {
                            for (key, value) in properties.iter() {
                                node_json[key] = sonic_rs::to_value(&value.inner_stringify())
                                    .unwrap_or_else(|_| sonic_rs::Value::from(""));
                            }
                        }

                        nodes_json.push(node_json);
                        count += 1;

<<<<<<< HEAD
                        if let Some(limit_count) = limit
                            && count >= limit_count
                        {
                            break;
                        }
                    }
                }
                Err(_) => continue,
            }
        }
    }

    #[cfg(feature = "rocks")]
    {
        // RocksDB implementation
        let cf_nodes = db.cf_nodes();
        let iter = txn.iterator_cf(&cf_nodes, rocksdb::IteratorMode::Start);

        for (key, value) in iter.flatten() {
            assert!(key.len() == 16);
            let id = u128::from_be_bytes(key[..].try_into().unwrap());
            if let Ok(node) = Node::from_bincode_bytes(id, &value, &arena)
                && node.label == label
            {
                let id_str = ID::from(id).stringify();

                let mut node_json = json!({
                    "id": id_str.clone(),
                    "label": node.label,
                    "title": id_str
                });

                // Add node properties
                if let Some(properties) = &node.properties {
                    for (key, value) in properties.iter() {
                        node_json[key] = sonic_rs::to_value(&value.inner_stringify())
                            .unwrap_or_else(|_| sonic_rs::Value::from(""));
                    }
                }

                nodes_json.push(node_json);
                count += 1;

                if let Some(limit_count) = limit
                    && count >= limit_count
                {
                    break;
=======
                    if let Some(limit_count) = limit
                        && count >= limit_count
                    {
                        break;
                    }
>>>>>>> 274191ca
                }
            }
        }
    }

    let result = json!({
        "nodes": nodes_json,
        "count": count
    });

    Ok(protocol::Response {
        body: sonic_rs::to_vec(&result).map_err(|e| GraphError::New(e.to_string()))?,
        fmt: Default::default(),
    })
}

inventory::submit! {
    HandlerSubmission(
        Handler::new("nodes_by_label", nodes_by_label_inner)
    )
}

#[cfg(test)]
mod tests {
    use super::*;
<<<<<<< HEAD
    #[cfg(feature = "rocks")]
    use crate::helix_engine::storage_core::txn::WriteTransaction;
=======
>>>>>>> 274191ca
    use crate::{
        helix_engine::{
            storage_core::version_info::VersionInfo,
            traversal_core::{
                HelixGraphEngine, HelixGraphEngineOpts,
                config::Config,
                ops::{g::G, source::add_n::AddNAdapter},
            },
        },
        helix_gateway::router::router::HandlerInput,
        protocol::{Format, request::Request, request::RequestType, value::Value},
    };
    use axum::body::Bytes;
    use std::sync::Arc;
    use tempfile::TempDir;

    fn setup_test_engine() -> (HelixGraphEngine, TempDir) {
        let temp_dir = TempDir::new().unwrap();
        let db_path = temp_dir.path().to_str().unwrap();
        let opts = HelixGraphEngineOpts {
            path: db_path.to_string(),
            config: Config::default(),
            version_info: VersionInfo::default(),
        };
        let engine = HelixGraphEngine::new(opts).unwrap();
        (engine, temp_dir)
    }

    #[test]
    fn test_nodes_by_label_found() -> Result<(), Box<dyn std::error::Error>> {
        use crate::utils::properties::ImmutablePropertiesMap;

        let (engine, _temp_dir) = setup_test_engine();
        let mut txn = engine.storage.graph_env.write_txn().unwrap();
        let arena = bumpalo::Bump::new();

        let props1 = vec![("name", Value::String("Alice".to_string()))];
        let props_map1 = ImmutablePropertiesMap::new(
            props1.len(),
            props1
                .iter()
                .map(|(k, v)| (arena.alloc_str(k) as &str, v.clone())),
            &arena,
        );

        let _node1 = G::new_mut(&engine.storage, &arena, &mut txn)
            .add_n(arena.alloc_str("person"), Some(props_map1), None)
            .collect_to_obj()?;

        let props2 = vec![("name", Value::String("Bob".to_string()))];
        let props_map2 = ImmutablePropertiesMap::new(
            props2.len(),
            props2
                .iter()
                .map(|(k, v)| (arena.alloc_str(k) as &str, v.clone())),
            &arena,
        );

        let _node2 = G::new_mut(&engine.storage, &arena, &mut txn)
            .add_n(arena.alloc_str("person"), Some(props_map2), None)
            .collect_to_obj()?;

        txn.commit().unwrap();

        let params_json = sonic_rs::to_vec(&json!({"label": "person"})).unwrap();

        let request = Request {
            name: "nodes_by_label".to_string(),
            req_type: RequestType::Query,
            api_key_hash: None,
            body: Bytes::from(params_json),
            in_fmt: Format::Json,
            out_fmt: Format::Json,
        };

        let input = HandlerInput {
            graph: Arc::new(engine),
            request,
        };

        let result = nodes_by_label_inner(input);
        assert!(result.is_ok());

        let response = result.unwrap();
        let body_str = String::from_utf8(response.body).unwrap();
        assert!(body_str.contains("\"count\":2"));
        Ok(())
    }

    #[test]
    fn test_nodes_by_label_with_limit() -> Result<(), Box<dyn std::error::Error>> {
        use crate::utils::properties::ImmutablePropertiesMap;

        let (engine, _temp_dir) = setup_test_engine();
        let mut txn = engine.storage.graph_env.write_txn().unwrap();
        let arena = bumpalo::Bump::new();

        for i in 0..10 {
            let props = vec![("index", Value::I64(i))];
            let props_map = ImmutablePropertiesMap::new(
                props.len(),
                props
                    .iter()
                    .map(|(k, v)| (arena.alloc_str(k) as &str, v.clone())),
                &arena,
            );

            let _node = G::new_mut(&engine.storage, &arena, &mut txn)
                .add_n(arena.alloc_str("person"), Some(props_map), None)
                .collect_to_obj()?;
        }

        txn.commit().unwrap();

        let params_json = sonic_rs::to_vec(&json!({"label": "person", "limit": 5})).unwrap();

        let request = Request {
            name: "nodes_by_label".to_string(),
            req_type: RequestType::Query,
            api_key_hash: None,
            body: Bytes::from(params_json),
            in_fmt: Format::Json,
            out_fmt: Format::Json,
        };

        let input = HandlerInput {
            graph: Arc::new(engine),
            request,
        };

        let result = nodes_by_label_inner(input);
        assert!(result.is_ok());

        let response = result.unwrap();
        let body_str = String::from_utf8(response.body).unwrap();
        assert!(body_str.contains("\"count\":5"));
        Ok(())
    }

    #[test]
    fn test_nodes_by_label_not_found() {
        let (engine, _temp_dir) = setup_test_engine();

        let params_json = sonic_rs::to_vec(&json!({"label": "nonexistent"})).unwrap();

        let request = Request {
            name: "nodes_by_label".to_string(),
            req_type: RequestType::Query,
            api_key_hash: None,
            body: Bytes::from(params_json),
            in_fmt: Format::Json,
            out_fmt: Format::Json,
        };

        let input = HandlerInput {
            graph: Arc::new(engine),
            request,
        };

        let result = nodes_by_label_inner(input);
        assert!(result.is_ok());

        let response = result.unwrap();
        let body_str = String::from_utf8(response.body).unwrap();
        assert!(body_str.contains("\"count\":0"));
    }

    #[test]
    fn test_nodes_by_label_missing_label() {
        let (engine, _temp_dir) = setup_test_engine();

        let request = Request {
            name: "nodes_by_label".to_string(),
            req_type: RequestType::Query,
            api_key_hash: None,
            body: Bytes::new(),
            in_fmt: Format::Json,
            out_fmt: Format::Json,
        };

        let input = HandlerInput {
            graph: Arc::new(engine),
            request,
        };

        let result = nodes_by_label_inner(input);
        assert!(result.is_err());
    }

    #[test]
    fn test_nodes_by_label_multiple_labels() -> Result<(), Box<dyn std::error::Error>> {
        let (engine, _temp_dir) = setup_test_engine();
        let mut txn = engine.storage.graph_env.write_txn().unwrap();
        let arena = bumpalo::Bump::new();

        let _person = G::new_mut(&engine.storage, &arena, &mut txn)
            .add_n(arena.alloc_str("person"), None, None)
            .collect_to_obj()?;

        let _company = G::new_mut(&engine.storage, &arena, &mut txn)
            .add_n(arena.alloc_str("company"), None, None)
            .collect_to_obj()?;

        txn.commit().unwrap();

        let params_json = sonic_rs::to_vec(&json!({"label": "person"})).unwrap();

        let request = Request {
            name: "nodes_by_label".to_string(),
            req_type: RequestType::Query,
            api_key_hash: None,
            body: Bytes::from(params_json),
            in_fmt: Format::Json,
            out_fmt: Format::Json,
        };

        let input = HandlerInput {
            graph: Arc::new(engine),
            request,
        };

        let result = nodes_by_label_inner(input);
        assert!(result.is_ok());

        let response = result.unwrap();
        let body_str = String::from_utf8(response.body).unwrap();
        assert!(body_str.contains("\"count\":1"));
        Ok(())
    }
}<|MERGE_RESOLUTION|>--- conflicted
+++ resolved
@@ -118,7 +118,6 @@
                         nodes_json.push(node_json);
                         count += 1;
 
-<<<<<<< HEAD
                         if let Some(limit_count) = limit
                             && count >= limit_count
                         {
@@ -166,13 +165,6 @@
                     && count >= limit_count
                 {
                     break;
-=======
-                    if let Some(limit_count) = limit
-                        && count >= limit_count
-                    {
-                        break;
-                    }
->>>>>>> 274191ca
                 }
             }
         }
@@ -198,11 +190,8 @@
 #[cfg(test)]
 mod tests {
     use super::*;
-<<<<<<< HEAD
     #[cfg(feature = "rocks")]
     use crate::helix_engine::storage_core::txn::WriteTransaction;
-=======
->>>>>>> 274191ca
     use crate::{
         helix_engine::{
             storage_core::version_info::VersionInfo,
