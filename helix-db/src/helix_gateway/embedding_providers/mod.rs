use crate::helix_engine::types::GraphError;
use reqwest::Client;
use sonic_rs::JsonValueTrait;
use sonic_rs::{JsonContainerTrait, json};
use std::env;
use url::Url;

#[cfg(feature = "model2vec")]
use model2vec_rs::model::StaticModel;

/// Embedding providers for generating text embeddings.
///
/// HelixDB supports four embedding providers:
///
/// ## OpenAI (requires `reqwest` feature)
/// - Format: `"openai:{model}"` or just `"{model}"` for default
/// - Requires: `OPENAI_API_KEY` environment variable
/// - Example: `"text-embedding-ada-002"`, `"openai:text-embedding-3-small"`
/// - Network: External API call to api.openai.com
/// - Cost: Paid per token
///
/// ## Gemini (requires `reqwest` feature)
/// - Format: `"gemini:{model}"` or `"gemini:{model}:{task_type}"`
/// - Requires: `GEMINI_API_KEY` environment variable
/// - Example: `"gemini:gemini-embedding-001"`, `"gemini:gemini-embedding-001:SEMANTIC_SIMILARITY"`
/// - Network: External API call to Google's API
/// - Cost: Paid per character
/// - Task types: `RETRIEVAL_QUERY`, `RETRIEVAL_DOCUMENT`, `SEMANTIC_SIMILARITY`, `CLASSIFICATION`, `CLUSTERING`
///
/// ## Local (requires `reqwest` feature)
/// - Format: `"local"`
/// - Requires: Local HTTP server running on `http://localhost:8699/embed`
/// - Network: HTTP call to localhost
/// - Cost: Free (self-hosted)
/// - Note: You must run your own embedding server
///
/// ## Model2Vec (requires `model2vec` feature)
/// - Format: `"model2vec:{model}"` or `"model2vec:"` for default
/// - Requires: No API key, no server
/// - Example: `"model2vec:minishlab/potion-base-8M"`, `"model2vec:minishlab/potion-base-32M"`
/// - Default: `"minishlab/potion-base-32M"` (768 dimensions)
/// - Network: Downloads model from HuggingFace on first use, then fully offline
/// - Cost: Free (in-process)
/// - Speed: <1ms inference after model load
/// - Models cached in: `~/.cache/huggingface/`
/// - Available models:
///   - `minishlab/potion-base-2M` (2MB, 256 dims, fastest)
///   - `minishlab/potion-base-8M` (8MB, 256 dims, balanced)
///   - `minishlab/potion-base-32M` (32MB, 768 dims, recommended)
///   - `minishlab/potion-retrieval-32M` (32MB, 768 dims, optimized for retrieval)
///
/// # Usage
///
/// Configure in `config.hx.json`:
/// ```json
/// {
///   "embedding_model": "model2vec:minishlab/potion-base-32M"
/// }
/// ```
///
/// Or use in HelixQL queries:
/// ```hql
/// #[model("model2vec:minishlab/potion-base-8M")]
/// QUERY search(query: String) =>
///     results <- SearchV<Document>(Embed(query), 10)
///     RETURN results
/// ```
///
/// # Feature Flags
///
/// - `server`: Enables OpenAI, Gemini, and Local providers (requires `reqwest`)
/// - `model2vec`: Enables Model2Vec provider (requires `model2vec-rs`)
///
/// Build with both:
/// ```bash
/// cargo build --features server,model2vec
/// ```
/// Trait for embedding models to fetch text embeddings.
#[allow(async_fn_in_trait)]
pub trait EmbeddingModel {
    fn fetch_embedding(&self, text: &str) -> Result<Vec<f64>, GraphError>;
    async fn fetch_embedding_async(&self, text: &str) -> Result<Vec<f64>, GraphError>;
}

#[derive(Debug, Clone)]
pub enum EmbeddingProvider {
    OpenAI,
<<<<<<< HEAD
    Gemini {
        task_type: String,
    },
=======
    Gemini { task_type: String },
    AzureOpenAI { resource_name: String, deployment_id: String },
>>>>>>> 4205d532
    Local,
    #[cfg(feature = "model2vec")]
    Model2Vec {
        model_name: String,
    },
}

pub struct EmbeddingModelImpl {
    pub(crate) provider: EmbeddingProvider,
    api_key: Option<String>,
    client: Client,
    pub(crate) model: String,
    pub(crate) url: Option<String>,
    #[cfg(feature = "model2vec")]
    pub(crate) model2vec: Option<StaticModel>,
}

impl EmbeddingModelImpl {
    pub fn new(
        api_key: Option<&str>,
        model: Option<&str>,
        _url: Option<&str>,
    ) -> Result<Self, GraphError> {
        let (provider, model_name) = Self::parse_provider_and_model(model)?;
        let api_key = match &provider {
            EmbeddingProvider::OpenAI => {
                let key = api_key
                    .map(String::from)
                    .or_else(|| env::var("OPENAI_API_KEY").ok())
                    .ok_or_else(|| GraphError::from("OPENAI_API_KEY not set"))?;
                Some(key)
            }
            EmbeddingProvider::Gemini { .. } => {
                let key = api_key
                    .map(String::from)
                    .or_else(|| env::var("GEMINI_API_KEY").ok())
                    .ok_or_else(|| GraphError::from("GEMINI_API_KEY not set"))?;
                Some(key)
            }
            EmbeddingProvider::AzureOpenAI { .. } => {
                let key = api_key
                    .map(String::from)
                    .or_else(|| env::var("AZURE_OPENAI_API_KEY").ok())
                    .ok_or_else(|| GraphError::from("AZURE_OPENAI_API_KEY not set"))?;
                Some(key)
            }
            EmbeddingProvider::Local => None,
            #[cfg(feature = "model2vec")]
            EmbeddingProvider::Model2Vec { .. } => None,
        };

        let url = match &provider {
            EmbeddingProvider::Local => {
                let url_str = _url.unwrap_or("http://localhost:8699/embed");
                Url::parse(url_str).map_err(|e| GraphError::from(format!("Invalid URL: {e}")))?;
                Some(url_str.to_string())
            }
            _ => None,
        };

        // Load model2vec model if using Model2Vec provider
        #[cfg(feature = "model2vec")]
        let model2vec = match &provider {
            EmbeddingProvider::Model2Vec { model_name } => {
                Some(
                    StaticModel::from_pretrained(
                        model_name, None, // No HF token needed for public models
                        None, // Use model's default normalization
                        None, // No subfolder
                    )
                    .map_err(|e| {
                        GraphError::from(format!(
                            "Failed to load model2vec model '{}': {}",
                            model_name, e
                        ))
                    })?,
                )
            }
            _ => None,
        };

        #[cfg(not(feature = "model2vec"))]
        let _model2vec: Option<()> = None;

        Ok(EmbeddingModelImpl {
            provider,
            api_key,
            client: Client::new(),
            model: model_name,
<<<<<<< HEAD
            url,
            #[cfg(feature = "model2vec")]
            model2vec,
=======
            url
>>>>>>> 4205d532
        })
    }

    pub(crate) fn parse_provider_and_model(
        model: Option<&str>,
    ) -> Result<(EmbeddingProvider, String), GraphError> {
        match model {
            Some(m) if m.starts_with("gemini:") => {
                let parts: Vec<&str> = m.splitn(2, ':').collect();
                let model_and_task = parts.get(1).unwrap_or(&"gemini-embedding-001");
                let (model_name, task_type) = if model_and_task.contains(':') {
                    let task_parts: Vec<&str> = model_and_task.splitn(2, ':').collect();
                    (
                        task_parts[0].to_string(),
                        task_parts
                            .get(1)
                            .unwrap_or(&"RETRIEVAL_DOCUMENT")
                            .to_string(),
                    )
                } else {
                    (model_and_task.to_string(), "RETRIEVAL_DOCUMENT".to_string())
                };

                Ok((EmbeddingProvider::Gemini { task_type }, model_name))
            }
            Some(m) if m.starts_with("openai:") => {
                let model_name = m
                    .strip_prefix("openai:")
                    .unwrap_or("text-embedding-ada-002");
                Ok((EmbeddingProvider::OpenAI, model_name.to_string()))
            }
            Some(m) if m.starts_with("azure_openai:") => {
                let model_name = m
                    .strip_prefix("azure_openai:")
                    .unwrap_or("text-embedding-3-small");
                
                // Get Azure-specific configuration from environment
                let resource_name = env::var("AZURE_OPENAI_RESOURCE_NAME")
                    .map_err(|_| GraphError::from("AZURE_OPENAI_RESOURCE_NAME not set"))?;
                
                // deployment_id comes from the model_name
                let deployment_id = if model_name.is_empty() {
                    return Err(GraphError::from("Azure OpenAI deployment ID not specified"));
                } else {
                    model_name.to_string()
                };
                
                Ok((EmbeddingProvider::AzureOpenAI { resource_name, deployment_id }, model_name.to_string()))
            }
            Some("local") => Ok((EmbeddingProvider::Local, "local".to_string())),

            // Model2Vec provider (in-process, local embedding generation)
            // Format: "model2vec:{model_name}"
            // Example: "model2vec:minishlab/potion-base-8M"
            // Default model: "minishlab/potion-base-32M"
            //
            // Features:
            // - No API key required
            // - No network calls (after initial model download)
            // - Works fully offline
            // - Fast inference (<1ms after model load)
            // - Models cached in ~/.cache/huggingface/
            //
            // Available models:
            // - minishlab/potion-base-2M (2MB, 256 dims)
            // - minishlab/potion-base-8M (8MB, 256 dims)
            // - minishlab/potion-base-32M (32MB, 768 dims) [recommended]
            // - minishlab/potion-retrieval-32M (32MB, 768 dims)
            #[cfg(feature = "model2vec")]
            Some(m) if m.starts_with("model2vec:") => {
                let model_name = m
                    .strip_prefix("model2vec:")
                    .filter(|s| !s.is_empty())
                    .unwrap_or("minishlab/potion-base-32M");
                Ok((
                    EmbeddingProvider::Model2Vec {
                        model_name: model_name.to_string(),
                    },
                    model_name.to_string(),
                ))
            }

            Some(_) => Ok((
                EmbeddingProvider::OpenAI,
                "text-embedding-ada-002".to_string(),
            )),
            None => Err(GraphError::from("No embedding provider available")),
        }
    }
}

impl EmbeddingModel for EmbeddingModelImpl {
    /// Must be called with an active tokio context
    fn fetch_embedding(&self, text: &str) -> Result<Vec<f64>, GraphError> {
        let handle = tokio::runtime::Handle::current();
        handle.block_on(self.fetch_embedding_async(text))
    }

    async fn fetch_embedding_async(&self, text: &str) -> Result<Vec<f64>, GraphError> {
        match &self.provider {
            EmbeddingProvider::OpenAI => {
                let api_key = self
                    .api_key
                    .as_ref()
                    .ok_or_else(|| GraphError::from("OpenAI API key not set"))?;

                let response = self
                    .client
                    .post("https://api.openai.com/v1/embeddings")
                    .header("Authorization", format!("Bearer {api_key}"))
                    .json(&json!({
                        "input": text,
                        "model": &self.model,
                    }))
                    .send()
                    .await
                    .map_err(|e| GraphError::from(format!("Failed to send request: {e}")))?;

                let text_response = response
                    .text()
                    .await
                    .map_err(|e| GraphError::from(format!("Failed to parse response: {e}")))?;

                let response = sonic_rs::from_str::<sonic_rs::Value>(&text_response)
                    .map_err(|e| GraphError::from(format!("Failed to parse response: {e}")))?;

                let embedding = response["data"][0]["embedding"]
                    .as_array()
                    .ok_or_else(|| GraphError::from("Invalid embedding format"))?
                    .iter()
                    .map(|v| {
                        v.as_f64()
                            .ok_or_else(|| GraphError::from("Invalid float value"))
                    })
                    .collect::<Result<Vec<f64>, GraphError>>()?;

                Ok(embedding)
            }
            EmbeddingProvider::AzureOpenAI { resource_name, deployment_id } => {
                let api_key = self
                    .api_key
                    .as_ref()
                    .ok_or_else(|| GraphError::from("AzureOpenAI API key not set"))?;

                let url = format!(
                    "https://{}.openai.azure.com/openai/deployments/{}/embeddings?api-version=2024-10-21",
                    resource_name,
                    deployment_id
                );
                let response = self
                    .client
                    .post(&url)
                    .header("api-key", api_key)
                    .header("Content-Type", "application/json")
                    .json(&json!({
                        "input": text
                    }))
                    .send()
                    .await
                    .map_err(|e| GraphError::from(format!("Failed to send request: {e}")))?;

                let text_response = response
                    .text()
                    .await
                    .map_err(|e| GraphError::from(format!("Failed to parse response: {e}")))?;

                let response = sonic_rs::from_str::<sonic_rs::Value>(&text_response)
                    .map_err(|e| GraphError::from(format!("Failed to parse response: {e}")))?;

                // Azure OpenAI uses the same response format as OpenAI
                let embedding = response["data"][0]["embedding"]
                    .as_array()
                    .ok_or_else(|| GraphError::from("Invalid embedding format from Azure OpenAI API"))?
                    .iter()
                    .map(|v| {
                        v.as_f64()
                            .ok_or_else(|| GraphError::from("Invalid float value"))
                    })
                    .collect::<Result<Vec<f64>, GraphError>>()?;
                Ok(embedding)
            }

            EmbeddingProvider::Gemini { task_type } => {
                let api_key = self
                    .api_key
                    .as_ref()
                    .ok_or_else(|| GraphError::from("Gemini API key not set"))?;

                let url = format!(
                    "https://generativelanguage.googleapis.com/v1beta/models/{}:embedContent",
                    self.model
                );

                let response = self
                    .client
                    .post(&url)
                    .header("x-goog-api-key", api_key)
                    .header("Content-Type", "application/json")
                    .json(&json!({
                        "content": {
                            "parts": [{"text": text}]
                        },
                        "taskType": task_type
                    }))
                    .send()
                    .await
                    .map_err(|e| GraphError::from(format!("Failed to send request: {e}")))?;

                let text_response = response
                    .text()
                    .await
                    .map_err(|e| GraphError::from(format!("Failed to parse response: {e}")))?;

                let response = sonic_rs::from_str::<sonic_rs::Value>(&text_response)
                    .map_err(|e| GraphError::from(format!("Failed to parse response: {e}")))?;

                let embedding = response["embedding"]["values"]
                    .as_array()
                    .ok_or_else(|| GraphError::from("Invalid embedding format from Gemini API"))?
                    .iter()
                    .map(|v| {
                        v.as_f64()
                            .ok_or_else(|| GraphError::from("Invalid float value"))
                    })
                    .collect::<Result<Vec<f64>, GraphError>>()?;

                Ok(embedding)
            }

            EmbeddingProvider::Local => {
                let url = self
                    .url
                    .as_ref()
                    .ok_or_else(|| GraphError::from("Local URL not set"))?;

                let response = self
                    .client
                    .post(url)
                    .json(&json!({
                        "text": text,
                        "chunk_style": "recursive",
                        "chunk_size": 100
                    }))
                    .send()
                    .await
                    .map_err(|e| GraphError::from(format!("Request failed: {e}")))?;

                let text_response = response
                    .text()
                    .await
                    .map_err(|e| GraphError::from(format!("Failed to parse response: {e}")))?;

                let response = sonic_rs::from_str::<sonic_rs::Value>(&text_response)
                    .map_err(|e| GraphError::from(format!("Failed to parse JSON response: {e}")))?;

                let embedding = response["embedding"]
                    .as_array()
                    .ok_or_else(|| GraphError::from("Invalid embedding format"))?
                    .iter()
                    .map(|v| {
                        v.as_f64()
                            .ok_or_else(|| GraphError::from("Invalid float value"))
                    })
                    .collect::<Result<Vec<f64>, GraphError>>()?;

                Ok(embedding)
            }

            #[cfg(feature = "model2vec")]
            EmbeddingProvider::Model2Vec { .. } => {
                let model = self
                    .model2vec
                    .as_ref()
                    .ok_or_else(|| GraphError::from("Model2Vec model not loaded"))?;

                // Clone for blocking task (cheap Arc-based clone)
                let text_owned = text.to_string();
                let model_clone = model.clone();

                // Run on blocking threadpool to avoid blocking async runtime
                let embedding = tokio::task::spawn_blocking(move || -> Vec<f64> {
                    let embedding_f32 = model_clone.encode_single(&text_owned);
                    embedding_f32.into_iter().map(|v| v as f64).collect()
                })
                .await
                .map_err(|e| GraphError::from(format!("Model2Vec task failed: {}", e)))?;

                Ok(embedding)
            }
        }
    }
}

/// Creates embedding based on provider.
pub fn get_embedding_model(
    api_key: Option<&str>,
    model: Option<&str>,
    url: Option<&str>,
) -> Result<EmbeddingModelImpl, GraphError> {
    EmbeddingModelImpl::new(api_key, model, url)
}

#[macro_export]
/// Fetches an embedding from the embedding model.
///
/// If no model or url is provided, it will use the default model and url.
///
/// This must be called on a sync worker, but with a tokio context, and in a place that returns a Result
///
/// ## Example Use
/// ```rust
/// use helix_db::embed;
/// let query = embed!("Hello, world!");
/// let embedding = embed!("Hello, world!", "text-embedding-ada-002");
/// let embedding = embed!("Hello, world!", "gemini:gemini-embedding-001:SEMANTIC_SIMILARITY");
/// let embedding = embed!("Hello, world!", "model2vec:minishlab/potion-base-32M");
/// let embedding = embed!("Hello, world!", "text-embedding-ada-002", "http://localhost:8699/embed");
/// ```
macro_rules! embed {
    ($db:expr, $query:expr) => {{
        let embedding_model =
            get_embedding_model(None, $db.storage_config.embedding_model.as_deref(), None);
        embedding_model.fetch_embedding($query)?
    }};
    ($db:expr, $query:expr, $provider:expr) => {{
        let embedding_model = get_embedding_model(None, Some($provider), None);
        embedding_model.fetch_embedding($query)?
    }};
    ($db:expr, $query:expr, $provider:expr, $url:expr) => {{
        let embedding_model = get_embedding_model(None, Some($provider), Some($url));
        embedding_model.fetch_embedding($query)?
    }};
}

#[macro_export]
/// Fetches an embedding from the embedding model.
///
/// If no model or url is provided, it will use the default model and url.
///
macro_rules! embed_async {
    (INNER_MODEL: $model:expr, $query:expr) => {
        match $model {
            Ok(m) => m.fetch_embedding_async($query).await,
            Err(e) => Err(e),
        }
    };
    ($db:expr, $query:expr) => {{
        let embedding_model =
            get_embedding_model(None, $db.storage_config.embedding_model.as_deref(), None);
        embed_async!(INNER_MODEL: embedding_model, $query)
    }};
    ($db:expr, $query:expr, $provider:expr) => {{
        let embedding_model = get_embedding_model(None, Some($provider), None);
        embed_async!(INNER_MODEL: embedding_model, $query)
    }};
    ($db:expr, $query:expr, $provider:expr, $url:expr) => {{
        let embedding_model = get_embedding_model(None, Some($provider), Some($url));
        embed_async!(INNER_MODEL: embedding_model, $query)
    }};
}<|MERGE_RESOLUTION|>--- conflicted
+++ resolved
@@ -85,14 +85,8 @@
 #[derive(Debug, Clone)]
 pub enum EmbeddingProvider {
     OpenAI,
-<<<<<<< HEAD
-    Gemini {
-        task_type: String,
-    },
-=======
     Gemini { task_type: String },
     AzureOpenAI { resource_name: String, deployment_id: String },
->>>>>>> 4205d532
     Local,
     #[cfg(feature = "model2vec")]
     Model2Vec {
@@ -182,13 +176,9 @@
             api_key,
             client: Client::new(),
             model: model_name,
-<<<<<<< HEAD
             url,
             #[cfg(feature = "model2vec")]
             model2vec,
-=======
-            url
->>>>>>> 4205d532
         })
     }
 
