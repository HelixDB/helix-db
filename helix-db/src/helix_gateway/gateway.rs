--- conflicted
+++ resolved
@@ -148,28 +148,17 @@
             let listener = tokio::net::TcpListener::bind(self.address).await.unwrap();
             info!("Listener has been bound, starting server");
             axum::serve(listener, axum_app)
-<<<<<<< HEAD
                 .with_graceful_shutdown(shutdown_signal())
                 .await
                 .unwrap()
-=======
-                .with_graceful_shutdown(shutdown())
-                .await
-                .unwrap();
->>>>>>> 6891eae1
         });
 
         Ok(())
     }
 }
 
-<<<<<<< HEAD
 async fn shutdown_signal() {
     // Respond to either Ctrl-C (SIGINT) or SIGTERM (e.g. `kill` or systemd stop)
-=======
-async fn shutdown() {
-
->>>>>>> 6891eae1
     tokio::select! {
         _ = tokio::signal::ctrl_c() => {
             info!("Received Ctrl-C, starting graceful shutdown…");
@@ -179,10 +168,6 @@
             info!("Received SIGTERM, starting graceful shutdown…");
         }
     }
-<<<<<<< HEAD
-=======
-    HELIX_METRICS_CLIENT.flush().await;
->>>>>>> 6891eae1
 }
 
 async fn sigterm() {
@@ -199,10 +184,6 @@
     }
 }
 
-<<<<<<< HEAD
-=======
-
->>>>>>> 6891eae1
 async fn post_handler(
     State(state): State<Arc<AppState>>,
     req: protocol::request::Request,
