use crate::{
    helix_engine::{
        storage_core::{HelixGraphStorage, Txn},
        traversal_core::{
            ops::{
                g::G,
                in_::{in_::InAdapter, in_e::InEdgesAdapter},
                out::{out::OutAdapter, out_e::OutEdgesAdapter},
                source::{e_from_type::EFromTypeAdapter, n_from_type::NFromTypeAdapter},
                util::{order::OrderByAdapter, range::RangeAdapter},
            },
            traversal_iter::RoTraversalIterator,
            traversal_value::TraversalValue,
        },
        types::GraphError,
    },
    protocol::value::Value,
};
use bumpalo::Bump;
use serde::Deserialize;
use std::sync::Arc;

#[derive(Debug, Clone, Copy, Deserialize)]
#[serde(rename_all = "snake_case")]
pub enum EdgeType {
    Node,
    Vec,
}

#[derive(Debug, Clone, Deserialize)]
#[serde(rename_all = "snake_case")]
#[serde(tag = "tool_name", content = "args")]
pub enum ToolArgs {
    OutStep {
        edge_label: String,
        edge_type: EdgeType,
        filter: Option<FilterTraversal>,
    },
    OutEStep {
        edge_label: String,
        filter: Option<FilterTraversal>,
    },
    InStep {
        edge_label: String,
        edge_type: EdgeType,
        filter: Option<FilterTraversal>,
    },
    InEStep {
        edge_label: String,
        filter: Option<FilterTraversal>,
    },
    NFromType {
        node_type: String,
    },
    EFromType {
        edge_type: String,
    },
    FilterItems {
        #[serde(default)]
        filter: FilterTraversal,
    },
    OrderBy {
        properties: String,
        order: Order,
    },
    SearchKeyword {
        query: String,
        limit: usize,
        label: String,
    },
    SearchVecText {
        query: String,
        label: String,
        k: usize,
    },
    SearchVec {
        vector: Vec<f64>,
        k: usize,
        min_score: Option<f64>,
        cutoff: Option<usize>,
    },
}

#[derive(Debug, Clone, Copy, Deserialize)]
pub enum Order {
    #[serde(rename = "asc")]
    Asc,
    #[serde(rename = "desc")]
    Desc,
}

#[derive(Debug, Clone, Deserialize)]
#[serde(rename_all = "snake_case")]
pub struct FilterProperties {
    pub key: String,
    pub value: Value,
    pub operator: Option<Operator>,
}

#[derive(Debug, Clone, Deserialize, Default)]
pub struct FilterTraversal {
    pub properties: Option<Vec<Vec<FilterProperties>>>,
    pub filter_traversals: Option<Vec<ToolArgs>>,
}

#[derive(Debug, Clone, Copy, Deserialize)]
pub enum Operator {
    #[serde(rename = "==")]
    Eq,
    #[serde(rename = "!=")]
    Neq,
    #[serde(rename = ">")]
    Gt,
    #[serde(rename = "<")]
    Lt,
    #[serde(rename = ">=")]
    Gte,
    #[serde(rename = "<=")]
    Lte,
}

impl Operator {
    #[inline]
    pub fn execute(&self, lhs: &Value, rhs: &Value) -> bool {
        match self {
            Operator::Eq => lhs == rhs,
            Operator::Neq => lhs != rhs,
            Operator::Gt => lhs > rhs,
            Operator::Lt => lhs < rhs,
            Operator::Gte => lhs >= rhs,
            Operator::Lte => lhs <= rhs,
        }
    }
}

type DynIter<'arena, 'txn> =
    Box<dyn Iterator<Item = Result<TraversalValue<'arena>, GraphError>> + 'txn>;

pub struct TraversalStream<'db, 'arena, 'txn>
where
    'db: 'arena,
    'arena: 'txn,
{
    iter: RoTraversalIterator<'db, 'arena, 'txn, DynIter<'arena, 'txn>>,
}

impl<'db, 'arena, 'txn> TraversalStream<'db, 'arena, 'txn>
where
    'db: 'arena,
    'arena: 'txn,
{
    pub fn new(storage: &'db HelixGraphStorage, txn: &'txn Txn<'db>, arena: &'arena Bump) -> Self {
        Self::from_ro_iterator(G::new(storage, txn, arena))
    }

    pub fn from_iter(
        storage: &'db HelixGraphStorage,
        txn: &'txn Txn<'db>,
        arena: &'arena Bump,
        items: impl Iterator<Item = TraversalValue<'arena>> + 'txn,
    ) -> Self {
        Self::from_ro_iterator(G::from_iter(storage, txn, items, arena))
    }

    pub fn from_ro_iterator<I>(iter: RoTraversalIterator<'db, 'arena, 'txn, I>) -> Self
    where
        I: Iterator<Item = Result<TraversalValue<'arena>, GraphError>> + 'txn,
    {
        let RoTraversalIterator {
            storage,
            arena,
            txn,
            inner,
        } = iter;

        let boxed: DynIter<'arena, 'txn> = Box::new(inner);

        Self {
            iter: RoTraversalIterator {
                storage,
                arena,
                txn,
                inner: boxed,
            },
        }
    }

    pub fn map<I, F>(self, f: F) -> TraversalStream<'db, 'arena, 'txn>
    where
        I: Iterator<Item = Result<TraversalValue<'arena>, GraphError>> + 'txn,
        F: FnOnce(
            RoTraversalIterator<'db, 'arena, 'txn, DynIter<'arena, 'txn>>,
        ) -> RoTraversalIterator<'db, 'arena, 'txn, I>,
    {
        TraversalStream::from_ro_iterator(f(self.iter))
    }

    pub fn into_ro(self) -> RoTraversalIterator<'db, 'arena, 'txn, DynIter<'arena, 'txn>> {
        self.iter
    }

    pub fn into_inner_iter(self) -> DynIter<'arena, 'txn> {
        self.iter.inner
    }

    pub fn collect(self) -> Result<Vec<TraversalValue<'arena>>, GraphError> {
        let mut values = Vec::new();
        for item in self.into_inner_iter() {
            values.push(item?);
        }
        Ok(values)
    }

    pub fn nth(self, index: usize) -> Result<Option<TraversalValue<'arena>>, GraphError> {
        let mut iter = self.into_inner_iter();
        for _ in 0..index {
            if let Some(res) = iter.next() {
                res?;
            } else {
                return Ok(None);
            }
        }

        match iter.next() {
            Some(res) => res.map(Some),
            None => Ok(None),
        }
    }
}

pub fn execute_query_chain<'db, 'arena, 'txn>(
    steps: &[ToolArgs],
    storage: &'db HelixGraphStorage,
    txn: &'txn Txn<'db>,
    arena: &'arena Bump,
) -> Result<TraversalStream<'db, 'arena, 'txn>, GraphError>
where
    'db: 'arena,
    'arena: 'txn,
{
    let initial = TraversalStream::new(storage, txn, arena);
    execute_query_chain_with_stream(initial, steps, storage, txn, arena)
}

pub fn execute_query_chain_from_seed<'db, 'arena, 'txn>(
    steps: &[ToolArgs],
    storage: &'db HelixGraphStorage,
    txn: &'txn Txn<'db>,
    arena: &'arena Bump,
    seed: impl Iterator<Item = TraversalValue<'arena>> + 'txn,
) -> Result<TraversalStream<'db, 'arena, 'txn>, GraphError>
where
    'db: 'arena,
    'arena: 'txn,
{
    let initial = TraversalStream::from_iter(storage, txn, arena, seed);
    execute_query_chain_with_stream(initial, steps, storage, txn, arena)
}

pub fn execute_query_chain_with_stream<'db, 'arena, 'txn>(
    initial: TraversalStream<'db, 'arena, 'txn>,
    steps: &[ToolArgs],
    storage: &'db HelixGraphStorage,
    txn: &'txn Txn<'db>,
    arena: &'arena Bump,
) -> Result<TraversalStream<'db, 'arena, 'txn>, GraphError>
where
    'db: 'arena,
    'arena: 'txn,
{
    steps.iter().try_fold(initial, |stream, step| {
        apply_step(stream, step, storage, txn, arena)
    })
}

fn apply_step<'db, 'arena, 'txn>(
    stream: TraversalStream<'db, 'arena, 'txn>,
    step: &ToolArgs,
    storage: &'db HelixGraphStorage,
    txn: &'txn Txn<'db>,
    arena: &'arena Bump,
) -> Result<TraversalStream<'db, 'arena, 'txn>, GraphError>
where
    'db: 'arena,
    'arena: 'txn,
{
    match step {
        ToolArgs::NFromType { node_type } => {
            let label = arena.alloc_str(node_type);
            Ok(TraversalStream::from_ro_iterator(
                G::new(storage, txn, arena).n_from_type(label),
            ))
        }
        ToolArgs::EFromType { edge_type } => {
            let label = arena.alloc_str(edge_type);
            Ok(TraversalStream::from_ro_iterator(
                G::new(storage, txn, arena).e_from_type(label),
            ))
        }
        ToolArgs::OutStep {
            edge_label,
            edge_type,
            filter,
        } => {
            let label = arena.alloc_str(edge_label);
            let edge_kind = *edge_type;
            let transformed = match edge_kind {
                EdgeType::Node => stream.map(|iter| iter.out_node(label)),
                EdgeType::Vec => stream.map(|iter| iter.out_vec(label, true)),
            };

            if let Some(filter) = filter.clone() {
                apply_filter(transformed, filter)
            } else {
                Ok(transformed)
            }
        }
        ToolArgs::OutEStep { edge_label, filter } => {
            let label = arena.alloc_str(edge_label);
            let transformed = stream.map(|iter| iter.out_e(label));

            if let Some(filter) = filter.clone() {
                apply_filter(transformed, filter)
            } else {
                Ok(transformed)
            }
        }
        ToolArgs::InStep {
            edge_label,
            edge_type,
            filter,
        } => {
            let label = arena.alloc_str(edge_label);
            let edge_kind = *edge_type;
            let transformed = match edge_kind {
                EdgeType::Node => stream.map(|iter| iter.in_node(label)),
                EdgeType::Vec => stream.map(|iter| iter.in_vec(label, true)),
            };

            if let Some(filter) = filter.clone() {
                apply_filter(transformed, filter)
            } else {
                Ok(transformed)
            }
        }
        ToolArgs::InEStep { edge_label, filter } => {
            let label = arena.alloc_str(edge_label);
            let transformed = stream.map(|iter| iter.in_e(label));

            if let Some(filter) = filter.clone() {
                apply_filter(transformed, filter)
            } else {
                Ok(transformed)
            }
        }
        ToolArgs::FilterItems { filter } => apply_filter(stream, filter.clone()),
        ToolArgs::OrderBy { properties, order } => {
            let props = arena.alloc_str(properties);
            let values = stream.collect()?;
            let iter = TraversalStream::from_iter(storage, txn, arena, values.into_iter());
            let ordered_stream = match order {
                Order::Asc => iter.map(|iter| iter.order_by_asc(props)),
                Order::Desc => iter.map(|iter| iter.order_by_desc(props)),
            };
            Ok(ordered_stream)
        }
        ToolArgs::SearchKeyword { .. } => {
            // SearchKeyword requires special BM25 indexing and connection state
            // It should be called via the dedicated search_keyword MCP handler
            // not through the generic query chain execution
            Err(GraphError::New(
                "SearchKeyword is not supported in generic query chains. Use the search_keyword endpoint directly.".to_string()
            ))
        }
        ToolArgs::SearchVecText { query, label, k } => {
            // SearchVecText requires embedding model initialization
            // It should be called via the dedicated search_vec_text MCP handler
            // not through the generic query chain execution
            Err(GraphError::New(format!(
                "SearchVecText (query: {}, label: {}, k: {}) is not supported in generic query chains. Use the search_vec_text endpoint directly.",
                query, label, k
            )))
        }
        ToolArgs::SearchVec {
            vector,
            k,
            min_score,
<<<<<<< HEAD
=======
            cutoff,
>>>>>>> 274191ca
        } => {
            use crate::helix_engine::traversal_core::ops::vectors::brute_force_search::BruteForceSearchVAdapter;

            let query_vec = arena.alloc_slice_copy(vector);
<<<<<<< HEAD
            let mut results =
                stream.map(|iter| iter.range(0, *k * 3).brute_force_search_v(query_vec, *k));
=======
            let mut results = match cutoff {
                Some(cutoff_val) => stream.map(|iter| {
                    iter.range(0, *cutoff_val)
                        .brute_force_search_v(query_vec, *k)
                }),
                None => stream.map(|iter| iter.brute_force_search_v(query_vec, *k)),
            };
>>>>>>> 274191ca

            // Apply min_score filter if specified
            if let Some(min_score_val) = min_score {
                let min_score_copy = *min_score_val;
                results = results.map(|iter| {
                    let RoTraversalIterator {
                        storage,
                        arena,
                        txn,
                        inner,
                    } = iter;
                    let filtered: DynIter<'arena, 'txn> = Box::new(inner.filter(move |item_res| {
                        match item_res {
                            Ok(TraversalValue::Vector(v)) => v.get_distance() > min_score_copy,
                            _ => true, // Keep non-vector items
                        }
                    }));
                    RoTraversalIterator {
                        storage,
                        arena,
                        txn,
                        inner: filtered,
                    }
                });
            }

            Ok(results)
        }
    }
}

fn apply_filter<'db, 'arena, 'txn>(
    stream: TraversalStream<'db, 'arena, 'txn>,
    filter: FilterTraversal,
) -> Result<TraversalStream<'db, 'arena, 'txn>, GraphError>
where
    'db: 'arena,
    'arena: 'txn,
{
    let filter_arc = Arc::new(filter);

    Ok(stream.map(|iter| {
        let RoTraversalIterator {
            storage,
            arena,
            txn,
            inner,
        } = iter;

        let filter_clone = Arc::clone(&filter_arc);
        let filtered: DynIter<'arena, 'txn> =
            Box::new(inner.filter_map(move |item_res| match item_res {
                Ok(item) => match matches_filter(&item, &filter_clone, storage, txn, arena) {
                    Ok(true) => Some(Ok(item)),
                    Ok(false) => None,
                    Err(err) => Some(Err(err)),
                },
                Err(err) => Some(Err(err)),
            }));

        RoTraversalIterator {
            storage,
            arena,
            txn,
            inner: filtered,
        }
    }))
}

fn matches_filter<'db, 'arena, 'txn>(
    item: &TraversalValue<'arena>,
    filter: &FilterTraversal,
    storage: &'db HelixGraphStorage,
    txn: &'txn Txn<'db>,
    arena: &'arena Bump,
) -> Result<bool, GraphError>
where
    'db: 'arena,
    'arena: 'txn,
{
    if !matches_properties(item, filter.properties.as_ref()) {
        return Ok(false);
    }

    match &filter.filter_traversals {
        Some(traversals) => {
            for tool in traversals {
                if !evaluate_sub_traversal(item, tool, storage, txn, arena)? {
                    return Ok(false);
                }
            }
            Ok(true)
        }
        None => Ok(true),
    }
}

fn matches_properties(
    item: &TraversalValue<'_>,
    groups: Option<&Vec<Vec<FilterProperties>>>,
) -> bool {
    match groups {
        Some(groups) => groups.iter().any(|filters| {
            filters.iter().all(|filter| {
                item.get_property(&filter.key)
                    .map(|value| value.compare(&filter.value, filter.operator))
                    .unwrap_or(false)
            })
        }),
        None => true,
    }
}

fn evaluate_sub_traversal<'db, 'arena, 'txn>(
    item: &TraversalValue<'arena>,
    step: &ToolArgs,
    storage: &'db HelixGraphStorage,
    txn: &'txn Txn<'db>,
    arena: &'arena Bump,
) -> Result<bool, GraphError>
where
    'db: 'arena,
    'arena: 'txn,
{
    let seed = std::iter::once(item.clone());
    let stream =
        execute_query_chain_from_seed(std::slice::from_ref(step), storage, txn, arena, seed)?;
    let mut iter = stream.into_inner_iter();
    match iter.next() {
        Some(Ok(_)) => Ok(true),
        Some(Err(err)) => Err(err),
        None => Ok(false),
    }
}

pub trait FilterValues {
    fn compare(&self, value: &Value, operator: Option<Operator>) -> bool;
}<|MERGE_RESOLUTION|>--- conflicted
+++ resolved
@@ -385,18 +385,11 @@
             vector,
             k,
             min_score,
-<<<<<<< HEAD
-=======
             cutoff,
->>>>>>> 274191ca
         } => {
             use crate::helix_engine::traversal_core::ops::vectors::brute_force_search::BruteForceSearchVAdapter;
 
             let query_vec = arena.alloc_slice_copy(vector);
-<<<<<<< HEAD
-            let mut results =
-                stream.map(|iter| iter.range(0, *k * 3).brute_force_search_v(query_vec, *k));
-=======
             let mut results = match cutoff {
                 Some(cutoff_val) => stream.map(|iter| {
                     iter.range(0, *cutoff_val)
@@ -404,7 +397,6 @@
                 }),
                 None => stream.map(|iter| iter.brute_force_search_v(query_vec, *k)),
             };
->>>>>>> 274191ca
 
             // Apply min_score filter if specified
             if let Some(min_score_val) = min_score {
