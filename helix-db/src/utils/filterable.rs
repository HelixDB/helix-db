--- conflicted
+++ resolved
@@ -2,13 +2,8 @@
 
 use crate::{
     helix_engine::types::GraphError,
-    utils::{
-        items::{Edge, Node},
-    },
-    protocol:: {
-        return_values::ReturnValue,
-        value::Value,
-    },
+    protocol::{return_values::ReturnValue, value::Value},
+    utils::items::{Edge, Node},
 };
 
 #[derive(Debug, Clone)]
@@ -46,7 +41,7 @@
 
     fn properties_ref(&self) -> &Option<HashMap<String, Value>>;
 
-    fn check_property(&self, key: &str) -> Result<Cow<'_,Value>, GraphError>;
+    fn check_property(&self, key: &str) -> Result<Cow<'_, Value>, GraphError>;
 
     fn find_property<'a>(
         &'a self,
@@ -123,21 +118,18 @@
     }
 
     #[inline(always)]
-    fn check_property(&self, key: &str) -> Result<Cow<'_,Value>, GraphError> {
+    fn check_property(&self, key: &str) -> Result<Cow<'_, Value>, GraphError> {
         match key {
-<<<<<<< HEAD
-            "id" => Ok(Cow::Owned(Value::from(self.id))),
-=======
             "id" => Ok(Cow::Owned(Value::from(self.uuid()))),
->>>>>>> 362feb34
             "label" => Ok(Cow::Owned(Value::from(self.label.to_string()))),
-            _ =>  match &self.properties {
+            _ => match &self.properties {
                 Some(properties) => properties
                     .get(key)
                     .ok_or(GraphError::ConversionError(format!(
                         "Property {} not found",
                         key
-                    ))).map(|v| Cow::Borrowed(v)),
+                    )))
+                    .map(|v| Cow::Borrowed(v)),
                 None => Err(GraphError::ConversionError(format!(
                     "Property {} not found",
                     key
@@ -233,34 +225,28 @@
     }
 
     #[inline(always)]
-    fn check_property(&self, key: &str) -> Result<Cow<'_,Value>, GraphError> {
+    fn check_property(&self, key: &str) -> Result<Cow<'_, Value>, GraphError> {
         match key {
-<<<<<<< HEAD
-            "id" => Ok(Cow::Owned(Value::from(self.id))),
-            "label" => Ok(Cow::Owned(Value::from(self.label.to_string()))),
-            "from_node" => Ok(Cow::Owned(Value::from(self.from_node))),
-            "to_node" => Ok(Cow::Owned(Value::from(self.to_node))),
-=======
             "id" => Ok(Cow::Owned(Value::from(self.uuid()))),
             "label" => Ok(Cow::Owned(Value::from(self.label.to_string()))),
             "from_node" => Ok(Cow::Owned(Value::from(self.from_node_uuid()))),
             "to_node" => Ok(Cow::Owned(Value::from(self.to_node_uuid()))),
->>>>>>> 362feb34
-            _ =>  match &self.properties {
+            _ => match &self.properties {
                 Some(properties) => properties
                     .get(key)
                     .ok_or(GraphError::ConversionError(format!(
                         "Property {} not found",
                         key
-                    ))).map(|v| Cow::Borrowed(v)),
+                    )))
+                    .map(|v| Cow::Borrowed(v)),
                 None => Err(GraphError::ConversionError(format!(
                     "Property {} not found",
                     key
                 ))),
-            }
-        }
-    }   
-    
+            },
+        }
+    }
+
     #[inline(always)]
     fn find_property<'a>(
         &'a self,
