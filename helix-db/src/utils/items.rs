//! Node and Edge types for the graph.
//!
//! Nodes are the main entities in the graph and edges are the connections between them.
//!
//! Nodes and edges are serialised without enum variant names in JSON format.

use crate::helix_engine::types::GraphError;
use crate::protocol::value::Value;
use sonic_rs::{Deserialize, Serialize};
use std::{cmp::Ordering, collections::HashMap};

/// A node in the graph containing an ID, label, and property map.
/// Properties are serialised without enum variant names in JSON format.
#[derive(Clone, Serialize, Deserialize, PartialEq)]
pub struct Node {
    /// The ID of the node.
    ///
    /// This is not serialized when stored as it is the key.
    #[serde(skip)]
    pub id: u128,
    /// The label of the node.
    pub label: String,
    /// The version of the node.
<<<<<<< HEAD
=======
    #[serde(default)]
>>>>>>> 4c87755f
    pub version: u8,
    /// The properties of the node.
    ///
    /// Properties are optional and can be None.
    /// Properties are serialised without enum variant names in JSON format.
    #[serde(default)]
    pub properties: Option<HashMap<String, Value>>,
}

impl Node {
    /// The number of properties in a node.
    ///
    /// This is used as a constant in the return value mixin methods.
    pub const NUM_PROPERTIES: usize = 2;

    /// Decodes a node from a byte slice.
    ///
    /// Takes ID as the ID is not serialized when stored as it is the key.
    /// Uses the known ID (either from the query or the key in an LMDB iterator) to construct a new node.
    pub fn decode_node(bytes: &[u8], id: u128) -> Result<Node, GraphError> {
        match bincode::deserialize::<Node>(bytes) {
            Ok(node) => Ok(Node { id, ..node }),
            Err(e) => Err(GraphError::ConversionError(format!(
                "Error deserializing node: {e}"
            ))),
        }
    }

    /// Encodes a node into a byte slice
    ///
    /// This skips the ID and if the properties are None, it skips the properties.
    pub fn encode_node(&self) -> Result<Vec<u8>, GraphError> {
        bincode::serialize(&self)
            .map_err(|e| GraphError::ConversionError(format!("Error serializing node: {e}")))
    }
}

// Core trait implementations for Node
impl std::fmt::Display for Node {
    fn fmt(&self, f: &mut std::fmt::Formatter<'_>) -> std::fmt::Result {
        write!(
            f,
            "{{ id: {}, label: {}, properties: {:?} }}",
            uuid::Uuid::from_u128(self.id),
            self.label,
            self.properties
        )
    }
}
impl std::fmt::Debug for Node {
    fn fmt(&self, f: &mut std::fmt::Formatter<'_>) -> std::fmt::Result {
        write!(
            f,
            "{{ \nid:{},\nlabel:{},\nproperties:{:#?} }}",
            uuid::Uuid::from_u128(self.id),
            self.label,
            self.properties
        )
    }
}
impl Eq for Node {}
impl Ord for Node {
    fn cmp(&self, other: &Self) -> Ordering {
        self.id.cmp(&other.id)
    }
}
impl PartialOrd for Node {
    fn partial_cmp(&self, other: &Self) -> Option<Ordering> {
        Some(self.cmp(other))
    }
}

/// An edge in the graph connecting two nodes with an ID, label, and property map.
/// Properties are serialised without enum variant names in JSON format.
#[derive(Serialize, Deserialize, Clone, PartialEq)]
pub struct Edge {
    /// The ID of the edge.
    ///
    /// This is not serialized when stored as it is the key.
    #[serde(skip)]
    pub id: u128,
    /// The label of the edge.
    pub label: String,
    /// The version of the edge.
    #[serde(default)]
    pub version: u8,
    /// The ID of the from node.
    pub from_node: u128,
    /// The ID of the to node.
    pub to_node: u128,
    /// The properties of the edge.
    ///
    /// Properties are optional and can be None.
    /// Properties are serialised without enum variant names in JSON format.
    #[serde(default)]
    pub properties: Option<HashMap<String, Value>>,
}

impl Edge {
    /// The number of properties in an edge.
    ///
    /// This is used as a constant in the return value mixin methods.
    pub const NUM_PROPERTIES: usize = 4;

    /// Decodes an edge from a byte slice.
    ///
    /// Takes ID as the ID is not serialized when stored as it is the key.
    /// Uses the known ID (either from the query or the key in an LMDB iterator) to construct a new edge.
    pub fn decode_edge(bytes: &[u8], id: u128) -> Result<Edge, GraphError> {
        match bincode::deserialize::<Edge>(bytes) {
            Ok(edge) => Ok(Edge { id, ..edge }),
            Err(e) => Err(GraphError::ConversionError(format!(
                "Error deserializing edge: {e}"
            ))),
        }
    }

    /// Encodes an edge into a byte slice
    ///
    /// This skips the ID and if the properties are None, it skips the properties.
    pub fn encode_edge(&self) -> Result<Vec<u8>, GraphError> {
        bincode::serialize(self)
            .map_err(|e| GraphError::ConversionError(format!("Error serializing edge: {e}")))
    }
}

// Core trait implementations for Edge
impl std::fmt::Display for Edge {
    fn fmt(&self, f: &mut std::fmt::Formatter<'_>) -> std::fmt::Result {
        write!(
            f,
            "{{ id: {}, label: {}, from_node: {}, to_node: {}, properties: {:?} }}",
            uuid::Uuid::from_u128(self.id),
            self.label,
            uuid::Uuid::from_u128(self.from_node),
            uuid::Uuid::from_u128(self.to_node),
            self.properties
        )
    }
}
impl std::fmt::Debug for Edge {
    fn fmt(&self, f: &mut std::fmt::Formatter<'_>) -> std::fmt::Result {
        write!(
            f,
            "{{ \nid: {},\nlabel: {},\nfrom_node: {},\nto_node: {},\nproperties: {:#?} }}",
            uuid::Uuid::from_u128(self.id),
            self.label,
            uuid::Uuid::from_u128(self.from_node),
            uuid::Uuid::from_u128(self.to_node),
            self.properties
        )
    }
}
impl Eq for Edge {}
impl Ord for Edge {
    fn cmp(&self, other: &Self) -> Ordering {
        self.id.cmp(&other.id)
    }
}
impl PartialOrd for Edge {
    fn partial_cmp(&self, other: &Self) -> Option<Ordering> {
        Some(self.cmp(other))
    }
}<|MERGE_RESOLUTION|>--- conflicted
+++ resolved
@@ -21,10 +21,7 @@
     /// The label of the node.
     pub label: String,
     /// The version of the node.
-<<<<<<< HEAD
-=======
     #[serde(default)]
->>>>>>> 4c87755f
     pub version: u8,
     /// The properties of the node.
     ///
