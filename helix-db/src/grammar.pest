// ---------------------------------------------------------------------
// Main rules
// ---------------------
source = { SOI ~ (schema_def | migration_def | query_def)* ~ EOI }


// ---------------------------------------------------------------------
// Schema definitions
// ---------------------------------------------------------------------
schema_def = {( schema_version ~ "{" ~ (vector_def | node_def | edge_def)* ~ "}") | (vector_def | node_def | edge_def) }
vector_def = { "V::" ~ identifier_upper ~ node_body? }
node_def   = { "N::" ~ identifier_upper ~ node_body? }
edge_def   = { "E::" ~ identifier_upper ~ edge_body }

node_body  = { "{" ~ field_defs ~ "}" }
edge_body  = { "{" ~ "From:" ~ identifier_upper ~ "," ~ ("To:" ~ identifier_upper ~ "," ~ properties ~ "}" | "To:" ~ identifier_upper ~ ","? ~ "}") }
field_defs = { (field_def ~ ",")* ~ (field_def ~ ","?)? }
field_def  = { index? ~ identifier ~ ":" ~ param_type ~ (default)? }
index= { "INDEX" }
default = { "DEFAULT" ~  (now | float | integer | boolean | string_literal | none) } 
// optional = { "OPTIONAL" }
properties = { "Properties" ~ ":" ~ "{" ~ field_defs? ~ "}" }
schema_version = { "schema::" ~ integer }

// ---------------------------------------------------------------------
// Migration definitions
// ---------------------------------------------------------------------
migration_def = { "MIGRATION" ~ schema_version ~ "=>" ~ schema_version ~ "{" ~ migration_body ~ "}" }
node_decl = { "N::" ~ identifier_upper }
edge_decl = { "E::" ~ identifier_upper }
vec_decl = { "V::" ~ identifier_upper }
anon_decl = { "_::" }

item_def = { node_decl | edge_decl | vec_decl }
cast = { "AS" ~ (named_type | ID_TYPE | date_type) }

field_migration = { identifier ~ ":" ~ ((now | float | integer | boolean | string_literal | none) | (identifier ~ cast?))}
field_migrations = { (field_migration ~ ",")* ~ (field_migration ~ ","?)?  }

node_migration = { "{" ~ field_migrations ~ "}" }
edge_migration = { "{" ~ "Properties" ~ ":" ~ "{" ~ field_migrations ~ "}" ~ "}" }


migration_item_mapping = { item_def ~ "=>" ~ (item_def | anon_decl) ~ (node_migration | edge_migration) }
migration_body = { migration_item_mapping* }


// ---------------------------------------------------------------------
// Query definitions
// ---------------------------------------------------------------------
query_def    = { built_in_macro? ~ "QUERY" ~ identifier ~ query_params ~ "=>" ~ query_body ~ return_stmt } // TODO: possible optional return stmt
query_params = { "(" ~ (param_def ~ ("," ~ param_def)*)? ~ ")" }
param_def    = { identifier ~ optional_param? ~ ":" ~ param_type }
query_body   = { (get_stmt | drop | for_loop | creation_stmt)* }
optional_param = { "?" }


// ---------------------------------------------------------------------
// Assignments and traversals
// ---------------------------------------------------------------------
get_stmt            = { identifier ~ "<-" ~ evaluates_to_anything }
traversal           = { (start_node | start_edge | search_vector | start_vector) ~ step* ~ last_step? }
id_traversal        = { identifier ~ ((step+ ~ last_step?) | last_step) }
anonymous_traversal = { "_"  ~ ((step+ ~ last_step?) | last_step) }
step                = { "::" ~ ( 
  graph_step 
  | order_by
  | aggregate 
  | group_by 
  | where_step 
  | closure_step 
  | object_step 
  | exclude_field 
  | count 
  | ID 
  | range_step 
  | AddE
  | match_step
) }
last_step           = { "::" ~ (bool_operations | update | first) }
// change this for loop to be able to take traversals etc in the future. 
for_loop            = { "FOR" ~ for_argument ~ "IN" ~ identifier ~ "{" ~ query_body ~ "}" }
for_argument        = { object_access | object_destructuring | identifier }
object_access       = { identifier ~ "." ~ identifier }
object_destructuring = { "{" ~ identifier ~ ("," ~ identifier)* ~ "}" }

// ---------------------------------------------------------------------
// Evaluation rules for different types
// ---------------------------------------------------------------------
creation_stmt = { 
  AddN
  | AddV
  | BatchAddV
  | AddE
}

evaluates_to_anything = {
  AddN
  | AddV
  | BatchAddV
  | AddE
  | exists
  | none
  | traversal
  | id_traversal
  | search_vector
  | bm25_search
  | string_literal
  | array_literal
  | float
  | integer
  | boolean
  | and
  | or
  | identifier
}

// ---------------------------------------------------------------------
// Evaluates to bool
// ---------------------------------------------------------------------
evaluates_to_bool = {
    exists
  | boolean
  | and
  | or
  | identifier
  | traversal
  | id_traversal
}

// ---------------------------------------------------------------------
// Evaluates to number
// ---------------------------------------------------------------------
evaluates_to_number = {
    float
  | integer
  | identifier
  | traversal
  | id_traversal
}

// ---------------------------------------------------------------------
// Return statement
// ---------------------------------------------------------------------
return_stmt = { "RETURN" ~ (evaluates_to_anything ~ ("," ~ evaluates_to_anything)* | array_creation | object_creation) }

// ---------------------------------------------------------------------
// Creation steps
// ---------------------------------------------------------------------
create_field  = { "{" ~ new_field ~ ("," ~ new_field)* ~ ","? ~ "}" }
new_field     = { identifier ~ ":" ~ (anonymous_traversal | evaluates_to_anything | create_field) }
to_from       = { to ~ from? | from ~ to? }
to            = { "::" ~ "To" ~ "(" ~ id_arg ~ ")" }
from          = { "::" ~ "From" ~ "(" ~ id_arg ~ ")" }
vec_literal   = { "[" ~ (float) ~ ("," ~ (float))* ~ "]" }
vector_data = { vec_literal | embed_method | identifier }
AddN          = { "AddN" ~ ("<" ~ identifier_upper ~ ">") ~ ("(" ~ create_field? ~ ")")? }
AddE          = { "AddE" ~ ("<" ~ identifier_upper ~ ">") ~ ("(" ~ create_field? ~ ")")? ~ to_from }
AddV          = { "AddV" ~ ("<" ~ identifier_upper ~ ">") ~ ("(" ~ vector_data ~ ("," ~ create_field)* ~ ")") }

// ---------------------------------------------------------------------
// Source steps
// ---------------------------------------------------------------------
start_node = { "N" ~ ("<" ~ type_args ~ ">")? ~ ("(" ~ (id_args | by_index) ~ ")")? }
start_edge = { "E" ~ ("<" ~ type_args ~ ">")? ~ ("(" ~ (id_args | by_index) ~ ")")? }
start_vector = { "V" ~ ("<" ~ type_args ~ ">")? ~ ("(" ~ (id_args | by_index) ~ ")")? }
by_index = { "{" ~ id_arg ~ ":" ~ evaluates_to_anything ~ "}" }
// ---------------------------------------------------------------------
// Traversal steps
// ---------------------------------------------------------------------
graph_step = {
  out_e
  | in_e
  | from_n
  | to_n
  | from_v
  | to_v
  | out
  | in_nodes
  | shortest_path_dijkstras
  | shortest_path_bfs
  | shortest_path
  | search_vector
}
out_e ={  "OutE" ~ ("<" ~ type_args ~ ">")?}
in_e ={ "InE" ~ ("<" ~ type_args ~ ">")?}
from_n ={ "FromN"}
to_n ={ "ToN"}
from_v ={ "FromV"}
to_v ={ "ToV"}
out ={ "Out" ~ ("<" ~ type_args ~ ">")?}
in_nodes ={ "In" ~ ("<" ~ type_args ~ ">")?}
shortest_path ={ "ShortestPath" ~ ("<" ~ type_args ~ ">")? ~ to_from}
shortest_path_dijkstras ={ "ShortestPathDijkstras" ~ ("<" ~ type_args ~ ">")? ~ "(" ~ anonymous_traversal ~ ")" ~ to_from}
shortest_path_bfs ={ "ShortestPathBFS" ~ ("<" ~ type_args ~ ">")? ~ to_from}


// ---------------------------------------------------------------------
// Util steps
// ---------------------------------------------------------------------
where_step = { "WHERE" ~ "(" ~ (evaluates_to_bool | anonymous_traversal) ~ ")" }
exists     = { negate? ~ "EXISTS" ~ "(" ~ (traversal | id_traversal | anonymous_traversal) ~ ")" }
negate     = { "!" }
range_step = { "RANGE" ~ "(" ~ (evaluates_to_number) ~ "," ~ (evaluates_to_number) ~ ")" }
order_by   = { "ORDER" ~ "<" ~ order_by_type ~ ">" ~"(" ~ (to_order) ~ ")" }
to_order = { anonymous_traversal | id_traversal }
order_by_type = { asc | desc }
asc = { "Asc" }
desc = { "Desc" }
count        = { "COUNT" }
none         = { "NONE" }
ID           = { "ID" }
update_field = { identifier ~ ":" ~ (evaluates_to_anything | anonymous_traversal) }
update       = { "UPDATE" ~ "(" ~ "{" ~ update_field ~ ("," ~ update_field)* ~ "}" ~ ")" }
drop = { "DROP" ~ evaluates_to_anything }
first = { "FIRST" }
aggregate = { "AGGREGATE_BY" ~ "(" ~ (identifier ~ ("," ~ identifier)*) ~ ")" }
group_by = { "GROUP_BY" ~ "(" ~ (identifier ~ ("," ~ identifier)*) ~ ")" }


// ---------------------------------------------------------------------
// Vector steps
// ---------------------------------------------------------------------
search_vector = { "SearchV" ~ "<" ~ identifier_upper ~ ">" ~ "(" ~ vector_data ~ "," ~ (integer | identifier) ~ ")" }// ~ ("::" ~ pre_filter)? }
bm25_search = { "SearchBM25" ~ "<" ~ identifier_upper ~ ">" ~ "(" ~ (string_literal | identifier) ~ "," ~ (integer | identifier) ~ ")" }
pre_filter = { "PREFILTER" ~ "(" ~ (evaluates_to_bool | anonymous_traversal) ~ ")" }
BatchAddV = { "BatchAddV" ~ "<" ~ identifier_upper ~ ">" ~ "(" ~ identifier ~ ")" }
embed_method = { "Embed" ~ "(" ~ (identifier | string_literal) ~ ")" }

// ---------------------------------------------------------------------
// Boolean operations
// ---------------------------------------------------------------------
and             = { negate? ~ "AND" ~ "(" ~ (evaluates_to_bool | anonymous_traversal) ~ ("," ~ (evaluates_to_bool | anonymous_traversal))* ~ ")" }
or              = { negate? ~ "OR" ~ "(" ~ (evaluates_to_bool | anonymous_traversal) ~ ("," ~ (evaluates_to_bool | anonymous_traversal))* ~ ")" }
bool_operations = { GT | GTE | LT | LTE | EQ | NEQ | CONTAINS | IS_IN }
GT              = { "GT" ~ "(" ~ (evaluates_to_number | anonymous_traversal) ~ ")" }
GTE             = { "GTE" ~ "(" ~ (evaluates_to_number | anonymous_traversal) ~ ")" }
LT              = { "LT" ~ "(" ~ (evaluates_to_number | anonymous_traversal) ~ ")" }
LTE             = { "LTE" ~ "(" ~ (evaluates_to_number | anonymous_traversal) ~ ")" }
EQ              = { "EQ" ~ "(" ~ (evaluates_to_anything | anonymous_traversal) ~ ")" }
NEQ             = { "NEQ" ~ "(" ~ (evaluates_to_anything | anonymous_traversal) ~ ")" }
CONTAINS        = { "CONTAINS" ~ "(" ~ (evaluates_to_anything | anonymous_traversal) ~ ")" }
IS_IN           = { "IS_IN" ~ "(" ~ (array_literal | identifier) ~ ")" }
array_literal     = { "[" ~ (evaluates_to_anything) ~ ("," ~ (evaluates_to_anything))* ~ "]" }


// ---------------------------------------------------------------------
// Object access and remapping steps
// ---------------------------------------------------------------------
object_step   = { "{" ~ ((mapping_field ~ ("," ~ mapping_field)* ~ "," ~ spread_object ~ ","?) | (mapping_field ~ ("," ~ mapping_field)* ~ ","?) ) ~ "}" }
exclude_field = { "!" ~ "{" ~ identifier ~ ("," ~ identifier)* ~ "}" }
closure_step  = { "|" ~ identifier ~ "|" ~ object_step }
spread_object = { ".." ~ ","?}
mapping_field = { (identifier ~ (":" ~ (anonymous_traversal | evaluates_to_anything | object_step))) | identifier }
array_creation = { "[" ~ (identifier | object_creation ) ~ ("," ~ (identifier | object_creation))* ~ ","? ~ "]" }
object_creation = {  "{" ~ object_inner ~ ("," ~ object_inner)* ~ ","? ~ "}" }
object_inner = { identifier ~ ":" ~ object_field }
object_field = { (object_creation | array_creation | evaluates_to_anything) }

// ---------------------------------------------------------------------
// Macros
// ---------------------------------------------------------------------
built_in_macro = { mcp_macro | model_macro }
mcp_macro = { "#[mcp]" }

model_macro = { "#[" ~ "model" ~ "(" ~ model_name ~ ")" ~ "]" }
model_name = { identifier | string_literal }

<<<<<<< HEAD
// ---------------------------------------------------------------------
// Match steps
// ---------------------------------------------------------------------
match_step = { "MATCH" ~ match_variable? ~ "{" ~ match_statements ~ "}" }
match_variable = { "|" ~ (identifier | traversal | id_traversal | anonymous_traversal | anon_variable) ~ "|" }
anon_variable = {"_"}
match_statements = { match_statement ~ ("," ~ match_statement)* ~ ","? }
match_statement = { match_type ~ "=>" ~ match_value }
match_value = { ("{" ~ query_body ~ "}") | none | traversal | id_traversal | anonymous_traversal | anon_variable | identifier | evaluates_to_anything }
=======
// Removed path_macro and path_algorithm - now using distinct function names

>>>>>>> 2627ed5a

match_type = { match_type_enum | boolean | optional_type | anon_variable }
optional_type = { ("Some(" ~ identifier ~ ")") | none}
match_type_enum = { type_prefix ~ "::" ~ identifier_upper  ~ ("(" ~ identifier ~ ")")? }
type_prefix = { node_type_prefix | edge_type_prefix | vec_type_prefix}
node_type_prefix = { "N" }
edge_type_prefix = { "E" }
vec_type_prefix = { "V" }
enum_type_prefix = { identifier }

// ---------------------------------------------------------------------
// Types
// ---------------------------------------------------------------------
type_args = { identifier_upper ~ ("," ~ identifier_upper)* }
id_arg    = { (identifier | string_literal) }
id_args   = { (id_arg) ~ ("," ~ id_arg)* }
array            = { "[" ~ param_type ~ "]" }
object           = { "{" ~ field_defs ~ "}" }
named_type       = { "String" | "Boolean" | "F32" | "F64" | "I8" | "I16" | "I32" | "I64" | "U8" | "U16" | "U32" | "U64" | "U128" }
ID_TYPE          = { "ID" }
date_type       = { "Date" }
param_type       = { named_type | date_type | ID_TYPE | array | object | identifier  }

// ---------------------------------------------------------------------
// Literals
// ---------------------------------------------------------------------
string_literal   = ${ "\"" ~ inner_string ~ "\"" }
inner_string     = @{ (!("\"" | "\\") ~ ANY)* }
boolean          =  { "true" | "false" }
identifier       = @{ ASCII_ALPHA ~ (ASCII_ALPHANUMERIC | "_")* }
identifier_upper = @{ ASCII_ALPHA_UPPER ~ (ASCII_ALPHANUMERIC | "_")* }
integer          = @{ ASCII_DIGIT+ }
float            = @{ ASCII_DIGIT+ ~ "." ~ ASCII_DIGIT+ }
now              = { "NOW" }

// ---------------------------------------------------------------------
// Whitespace and comments
// ---------------------------------------------------------------------
WHITESPACE = _{ " " | "\t" | "\n" | "\r" }
COMMENT    = _{ "//" ~ (!"\n" ~ ANY)* }
<|MERGE_RESOLUTION|>--- conflicted
+++ resolved
@@ -266,7 +266,6 @@
 model_macro = { "#[" ~ "model" ~ "(" ~ model_name ~ ")" ~ "]" }
 model_name = { identifier | string_literal }
 
-<<<<<<< HEAD
 // ---------------------------------------------------------------------
 // Match steps
 // ---------------------------------------------------------------------
@@ -276,10 +275,6 @@
 match_statements = { match_statement ~ ("," ~ match_statement)* ~ ","? }
 match_statement = { match_type ~ "=>" ~ match_value }
 match_value = { ("{" ~ query_body ~ "}") | none | traversal | id_traversal | anonymous_traversal | anon_variable | identifier | evaluates_to_anything }
-=======
-// Removed path_macro and path_algorithm - now using distinct function names
-
->>>>>>> 2627ed5a
 
 match_type = { match_type_enum | boolean | optional_type | anon_variable }
 optional_type = { ("Some(" ~ identifier ~ ")") | none}
