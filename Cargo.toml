[workspace]
members = [
    "helix-db",
    "helix-container",
    "helix-macros",
    "helix-cli",
<<<<<<< HEAD
    "hbuild",
    "hbuild_redploy",
    "query-container",
=======
    "hbuild_redeploy",
    "hql-tests"
>>>>>>> 759463a6
]
resolver = "2"

[profile.release]
strip = "debuginfo"
lto = true
opt-level = 3
codegen-units = 1
panic = "abort"

[profile.dev]
lto = false
opt-level = 0
codegen-units = 256
incremental = true
panic = "abort"
debug = 1<|MERGE_RESOLUTION|>--- conflicted
+++ resolved
@@ -4,14 +4,9 @@
     "helix-container",
     "helix-macros",
     "helix-cli",
-<<<<<<< HEAD
-    "hbuild",
-    "hbuild_redploy",
+    "hbuild_redeploy",
     "query-container",
-=======
-    "hbuild_redeploy",
-    "hql-tests"
->>>>>>> 759463a6
+    "hql-tests",
 ]
 resolver = "2"
 
