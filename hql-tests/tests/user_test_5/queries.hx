QUERY GetLexicalEntriesByLexiconSlug(lexiconSlug: String) =>
    lexicon <- N<Lexicon>({ slug: lexiconSlug })
    entries <- lexicon::Out<LexiconHasEntry>
    RETURN entries::|e|{
        entryID: e::ID,
        senses: e::Out<EntryHasSense>::{
            senseID: ID,
            ..
        },
        ..
    }


N::Lexicon {
    INDEX slug: String,
}

N::Entry {
}

N::Sense {
}

E::LexiconHasEntry {
    From: Lexicon,
    To: Entry
}

<<<<<<< HEAD
QUERY search_posts_vec(query: [F32], k: I32) =>
    vecs <- SearchV<Content>(query, k)
    posts <- vecs::In<EmbeddingOf>
    RETURN posts::{subreddit, title, content, url}
=======
E::EntryHasSense {
    From: Entry,
    To: Sense
}
>>>>>>> 4205d532
<|MERGE_RESOLUTION|>--- conflicted
+++ resolved
@@ -26,14 +26,16 @@
     To: Entry
 }
 
-<<<<<<< HEAD
-QUERY search_posts_vec(query: [F32], k: I32) =>
-    vecs <- SearchV<Content>(query, k)
-    posts <- vecs::In<EmbeddingOf>
-    RETURN posts::{subreddit, title, content, url}
-=======
 E::EntryHasSense {
     From: Entry,
     To: Sense
 }
->>>>>>> 4205d532
+
+QUERY get_all_posts() =>
+    posts <- N<Post>
+    RETURN posts
+
+QUERY search_posts_vec(query: [F32], k: I32) =>
+    vecs <- SearchV<Content>(query, k)
+    posts <- vecs::In<EmbeddingOf>
+    RETURN posts::{subreddit, title, content, url}